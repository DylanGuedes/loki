--- conflicted
+++ resolved
@@ -188,24 +188,6 @@
 }
 
 func (t *Loki) initQuerier() (services.Service, error) {
-<<<<<<< HEAD
-	var (
-		worker services.Service
-		err    error
-	)
-
-	// NewQuerierWorker now expects Frontend (or Scheduler) address to be set.
-	if t.Cfg.Worker.FrontendAddress != "" || t.Cfg.Worker.SchedulerAddress != "" {
-		t.Cfg.Worker.MaxConcurrentRequests = t.Cfg.Querier.MaxConcurrent
-		level.Debug(logutil.Logger).Log("msg", "initializing querier worker", "config", fmt.Sprintf("%+v", t.Cfg.Worker))
-		worker, err = cortex_querier_worker.NewQuerierWorker(t.Cfg.Worker, httpgrpc_server.NewServer(t.Server.HTTPServer.Handler), logutil.Logger, prometheus.DefaultRegisterer)
-		if err != nil {
-			return nil, err
-		}
-	}
-
-=======
->>>>>>> ac0bb3ce
 	if t.Cfg.Ingester.QueryStoreMaxLookBackPeriod != 0 {
 		t.Cfg.Querier.IngesterQueryStoreMaxLookback = t.Cfg.Ingester.QueryStoreMaxLookBackPeriod
 	}
