package storage

import (
	"context"
	"time"

	"github.com/go-kit/log"
	"github.com/pkg/errors"
	"github.com/prometheus/client_golang/prometheus"
	"github.com/prometheus/common/model"
	"github.com/prometheus/prometheus/model/labels"

	"github.com/grafana/dskit/tenant"

	"github.com/grafana/loki/pkg/iter"
	"github.com/grafana/loki/pkg/logproto"
	"github.com/grafana/loki/pkg/logql"
	"github.com/grafana/loki/pkg/logqlmodel/stats"
	"github.com/grafana/loki/pkg/querier/astmapper"
	"github.com/grafana/loki/pkg/storage/chunk"
	"github.com/grafana/loki/pkg/storage/chunk/cache"
	"github.com/grafana/loki/pkg/storage/chunk/client"
	"github.com/grafana/loki/pkg/storage/chunk/fetcher"
	"github.com/grafana/loki/pkg/storage/config"
	"github.com/grafana/loki/pkg/storage/stores"
	"github.com/grafana/loki/pkg/storage/stores/indexshipper"
	"github.com/grafana/loki/pkg/storage/stores/series"
	"github.com/grafana/loki/pkg/storage/stores/series/index"
	"github.com/grafana/loki/pkg/storage/stores/shipper"
	"github.com/grafana/loki/pkg/storage/stores/shipper/indexgateway"
	"github.com/grafana/loki/pkg/storage/stores/tsdb"
	"github.com/grafana/loki/pkg/usagestats"
	"github.com/grafana/loki/pkg/util"
	"github.com/grafana/loki/pkg/util/deletion"
	util_log "github.com/grafana/loki/pkg/util/log"
)

var (
	indexTypeStats  = usagestats.NewString("store_index_type")
	objectTypeStats = usagestats.NewString("store_object_type")
	schemaStats     = usagestats.NewString("store_schema")
)

// Store is the Loki chunk store to retrieve and save chunks.
type Store interface {
	stores.Store
	SelectSamples(ctx context.Context, req logql.SelectSampleParams) (iter.SampleIterator, error)
	SelectLogs(ctx context.Context, req logql.SelectLogParams) (iter.EntryIterator, error)
	Series(ctx context.Context, req logql.SelectLogParams) ([]logproto.SeriesIdentifier, error)
	GetSchemaConfigs() []config.PeriodConfig
	SetChunkFilterer(chunkFilter chunk.RequestChunkFilterer)
}

type store struct {
	stores.Store
	composite *stores.CompositeStore

	cfg       Config
	storeCfg  config.ChunkStoreConfig
	schemaCfg config.SchemaConfig

	chunkMetrics       *ChunkMetrics
	chunkClientMetrics client.ChunkClientMetrics
	clientMetrics      ClientMetrics
	registerer         prometheus.Registerer

	indexReadCache   cache.Cache
	chunksCache      cache.Cache
	writeDedupeCache cache.Cache

	limits StoreLimits
	logger log.Logger

	chunkFilterer chunk.RequestChunkFilterer
}

// NewStore creates a new Loki Store using configuration supplied.
func NewStore(cfg Config, storeCfg config.ChunkStoreConfig, schemaCfg config.SchemaConfig,
	limits StoreLimits, clientMetrics ClientMetrics, registerer prometheus.Registerer, logger log.Logger,
) (Store, error) {
	if len(schemaCfg.Configs) != 0 {
		if index := config.ActivePeriodConfig(schemaCfg.Configs); index != -1 && index < len(schemaCfg.Configs) {
			indexTypeStats.Set(schemaCfg.Configs[index].IndexType)
			objectTypeStats.Set(schemaCfg.Configs[index].ObjectType)
			schemaStats.Set(schemaCfg.Configs[index].Schema)
		}
	}

	indexReadCache, err := cache.New(cfg.IndexQueriesCacheConfig, registerer, logger)
	if err != nil {
		return nil, err
	}

	writeDedupeCache, err := cache.New(storeCfg.WriteDedupeCacheConfig, registerer, logger)
	if err != nil {
		return nil, err
	}

	chunkCacheCfg := storeCfg.ChunkCacheConfig
	chunkCacheCfg.Prefix = "chunks"
	chunksCache, err := cache.New(chunkCacheCfg, registerer, logger)
	if err != nil {
		return nil, err
	}

	// Cache is shared by multiple stores, which means they will try and Stop
	// it more than once.  Wrap in a StopOnce to prevent this.
	indexReadCache = cache.StopOnce(indexReadCache)
	chunksCache = cache.StopOnce(chunksCache)
	writeDedupeCache = cache.StopOnce(writeDedupeCache)

	// Lets wrap all caches except chunksCache with CacheGenMiddleware to facilitate cache invalidation using cache generation numbers.
	// chunksCache is not wrapped because chunks content can't be anyways modified without changing its ID so there is no use of
	// invalidating chunks cache. Also chunks can be fetched only by their ID found in index and we are anyways removing the index and invalidating index cache here.
	indexReadCache = cache.NewCacheGenNumMiddleware(indexReadCache)
	writeDedupeCache = cache.NewCacheGenNumMiddleware(writeDedupeCache)

	err = schemaCfg.Load()
	if err != nil {
		return nil, errors.Wrap(err, "error loading schema config")
	}
	stores := stores.NewCompositeStore(limits)

	s := &store{
		Store:     stores,
		composite: stores,
		cfg:       cfg,
		storeCfg:  storeCfg,
		schemaCfg: schemaCfg,

		chunkClientMetrics: client.NewChunkClientMetrics(registerer),
		clientMetrics:      clientMetrics,
		chunkMetrics:       NewChunkMetrics(registerer, cfg.MaxChunkBatchSize),
		registerer:         registerer,

		indexReadCache:   indexReadCache,
		chunksCache:      chunksCache,
		writeDedupeCache: writeDedupeCache,

		logger: logger,
		limits: limits,
	}
	if err := s.init(); err != nil {
		return nil, err
	}
	return s, nil
}

func (s *store) init() error {
	for _, p := range s.schemaCfg.Configs {
		chunkClient, err := s.chunkClientForPeriod(p)
		if err != nil {
			return err
		}
		f, err := fetcher.New(s.chunksCache, s.storeCfg.ChunkCacheStubs(), s.schemaCfg, chunkClient, s.storeCfg.ChunkCacheConfig.AsyncCacheWriteBackConcurrency, s.storeCfg.ChunkCacheConfig.AsyncCacheWriteBackBufferSize)
		if err != nil {
			return err
		}

		w, idx, stop, err := s.storeForPeriod(p, chunkClient, f)
		if err != nil {
			return err
		}
		s.composite.AddStore(p.From.Time, f, idx, w, stop)
	}

	if s.cfg.EnableAsyncStore {
		s.Store = NewAsyncStore(s.cfg.AsyncStoreConfig, s.Store, s.schemaCfg)
	}
	return nil
}

func (s *store) chunkClientForPeriod(p config.PeriodConfig) (client.Client, error) {
	objectStoreType := p.ObjectType
	if objectStoreType == "" {
		objectStoreType = p.IndexType
	}
	chunkClientReg := prometheus.WrapRegistererWith(
		prometheus.Labels{"component": "chunk-store-" + p.From.String()}, s.registerer)

	chunks, err := NewChunkClient(objectStoreType, s.cfg, s.schemaCfg, s.clientMetrics, chunkClientReg)
	if err != nil {
		return nil, errors.Wrap(err, "error creating object client")
	}

	chunks = client.NewMetricsChunkClient(chunks, s.chunkClientMetrics)
	return chunks, nil
}

func shouldUseBoltDBIndexGatewayClient(cfg Config) bool {
	if cfg.BoltDBShipperConfig.Mode != shipper.ModeReadOnly || cfg.BoltDBShipperConfig.IndexGatewayClientConfig.Disabled {
		return false
	}

	gatewayCfg := cfg.BoltDBShipperConfig.IndexGatewayClientConfig
	if gatewayCfg.Mode == indexgateway.SimpleMode && gatewayCfg.Address == "" {
		return false
	}

	return true
}

func (s *store) storeForPeriod(p config.PeriodConfig, chunkClient client.Client, f *fetcher.Fetcher) (stores.ChunkWriter, stores.Index, func(), error) {
	indexClientReg := prometheus.WrapRegistererWith(
		prometheus.Labels{"component": "index-store-" + p.From.String()}, s.registerer)

<<<<<<< HEAD
	idx, err := NewIndexClient(p.IndexType, s.cfg, s.schemaCfg, s.limits, s.clientMetrics, nil, indexClientReg)
=======
	if p.IndexType == config.TSDBType {
		var (
			nodeName = s.cfg.TSDBShipperConfig.IngesterName
			dir      = s.cfg.TSDBShipperConfig.ActiveIndexDirectory
		)
		tsdbMetrics := tsdb.NewMetrics(indexClientReg)
		objectClient, err := NewObjectClient(s.cfg.TSDBShipperConfig.SharedStoreType, s.cfg, s.clientMetrics)
		if err != nil {
			return nil, nil, nil, err
		}

		shpr, err := indexshipper.NewIndexShipper(
			s.cfg.TSDBShipperConfig,
			objectClient,
			s.limits,
			tsdb.OpenShippableTSDB,
		)
		if err != nil {
			return nil, nil, nil, err
		}
		tsdbManager := tsdb.NewTSDBManager(
			nodeName,
			dir,
			shpr,
			p.IndexTables.Period,
			util_log.Logger,
			tsdbMetrics,
		)
		// TODO(owen-d): Only need HeadManager
		// on the ingester. Otherwise, the TSDBManager is sufficient
		headManager := tsdb.NewHeadManager(
			util_log.Logger,
			dir,
			tsdbMetrics,
			tsdbManager,
		)
		if err := headManager.Start(); err != nil {
			return nil, nil, nil, err
		}
		idx := tsdb.NewIndexClient(headManager, p)
		writer := tsdb.NewChunkWriter(f, p, headManager)

		// TODO(owen-d): add TSDB index-gateway support

		return writer, idx,
			func() {
				chunkClient.Stop()
				f.Stop()
			}, nil
	}

	idx, err := NewIndexClient(p.IndexType, s.cfg, s.schemaCfg, s.limits, s.clientMetrics, indexClientReg)
>>>>>>> 18058d2b
	if err != nil {
		return nil, nil, nil, errors.Wrap(err, "error creating index client")
	}
	idx = index.NewCachingIndexClient(idx, s.indexReadCache, s.cfg.IndexCacheValidity, s.limits, s.logger, s.cfg.DisableBroadIndexQueries)
	schema, err := index.CreateSchema(p)
	if err != nil {
		return nil, nil, nil, err
	}
	if s.storeCfg.CacheLookupsOlderThan != 0 {
		schema = index.NewSchemaCaching(schema, time.Duration(s.storeCfg.CacheLookupsOlderThan))
	}

	var (
		writer       stores.ChunkWriter = series.NewWriter(f, s.schemaCfg, idx, schema, s.writeDedupeCache, s.storeCfg.DisableIndexDeduplication)
		seriesdIndex *series.IndexStore = series.NewIndexStore(s.schemaCfg, schema, idx, f, s.cfg.MaxChunkBatchSize)
		index        stores.Index       = seriesdIndex
	)

	if shouldUseBoltDBIndexGatewayClient(s.cfg) {
		// inject the index-gateway client into the index store
		gw, err := shipper.NewGatewayClient(s.cfg.BoltDBShipperConfig.IndexGatewayClientConfig, indexClientReg, s.logger)
		if err != nil {
			return nil, nil, nil, err
		}
		index = series.NewIndexGatewayClientStore(gw, seriesdIndex)
	}

	return writer,
		index,
		func() {
			chunkClient.Stop()
			f.Stop()
			idx.Stop()
		},
		nil
}

// decodeReq sanitizes an incoming request, rounds bounds, appends the __name__ matcher,
// and adds the "__cortex_shard__" label if this is a sharded query.
// todo(cyriltovena) refactor this.
func decodeReq(req logql.QueryParams) ([]*labels.Matcher, model.Time, model.Time, error) {
	expr, err := req.LogSelector()
	if err != nil {
		return nil, 0, 0, err
	}

	matchers := expr.Matchers()
	nameLabelMatcher, err := labels.NewMatcher(labels.MatchEqual, labels.MetricName, "logs")
	if err != nil {
		return nil, 0, 0, err
	}
	matchers = append(matchers, nameLabelMatcher)
	if err != nil {
		return nil, 0, 0, err
	}
	matchers, err = injectShardLabel(req.GetShards(), matchers)
	if err != nil {
		return nil, 0, 0, err
	}
	from, through := util.RoundToMilliseconds(req.GetStart(), req.GetEnd())
	return matchers, from, through, nil
}

func injectShardLabel(shards []string, matchers []*labels.Matcher) ([]*labels.Matcher, error) {
	if shards != nil {
		parsed, err := logql.ParseShards(shards)
		if err != nil {
			return nil, err
		}
		for _, s := range parsed {
			shardMatcher, err := labels.NewMatcher(
				labels.MatchEqual,
				astmapper.ShardLabel,
				s.String(),
			)
			if err != nil {
				return nil, err
			}
			matchers = append(matchers, shardMatcher)
			break // nolint:staticcheck
		}
	}
	return matchers, nil
}

func (s *store) SetChunkFilterer(chunkFilterer chunk.RequestChunkFilterer) {
	s.chunkFilterer = chunkFilterer
	s.Store.SetChunkFilterer(chunkFilterer)
}

// lazyChunks is an internal function used to resolve a set of lazy chunks from the store without actually loading them. It's used internally by `LazyQuery` and `GetSeries`
func (s *store) lazyChunks(ctx context.Context, matchers []*labels.Matcher, from, through model.Time) ([]*LazyChunk, error) {
	userID, err := tenant.TenantID(ctx)
	if err != nil {
		return nil, err
	}

	stats := stats.FromContext(ctx)

	chks, fetchers, err := s.GetChunkRefs(ctx, userID, from, through, matchers...)
	if err != nil {
		return nil, err
	}

	var prefiltered int
	var filtered int
	for i := range chks {
		prefiltered += len(chks[i])
		stats.AddChunksRef(int64(len(chks[i])))
		chks[i] = filterChunksByTime(from, through, chks[i])
		filtered += len(chks[i])
	}

	s.chunkMetrics.refs.WithLabelValues(statusDiscarded).Add(float64(prefiltered - filtered))
	s.chunkMetrics.refs.WithLabelValues(statusMatched).Add(float64(filtered))

	// creates lazychunks with chunks ref.
	lazyChunks := make([]*LazyChunk, 0, filtered)
	for i := range chks {
		for _, c := range chks[i] {
			lazyChunks = append(lazyChunks, &LazyChunk{Chunk: c, Fetcher: fetchers[i]})
		}
	}
	return lazyChunks, nil
}

func (s *store) Series(ctx context.Context, req logql.SelectLogParams) ([]logproto.SeriesIdentifier, error) {
	userID, err := tenant.TenantID(ctx)
	if err != nil {
		return nil, err
	}
	var from, through model.Time
	var matchers []*labels.Matcher

	// The Loki parser doesn't allow for an empty label matcher but for the Series API
	// we allow this to select all series in the time range.
	if req.Selector == "" {
		from, through = util.RoundToMilliseconds(req.Start, req.End)
		nameLabelMatcher, err := labels.NewMatcher(labels.MatchEqual, labels.MetricName, "logs")
		if err != nil {
			return nil, err
		}
		matchers = []*labels.Matcher{nameLabelMatcher}
		matchers, err = injectShardLabel(req.GetShards(), matchers)
		if err != nil {
			return nil, err
		}
	} else {
		var err error
		matchers, from, through, err = decodeReq(req)
		if err != nil {
			return nil, err
		}
	}
	series, err := s.Store.GetSeries(ctx, userID, from, through, matchers...)
	if err != nil {
		return nil, err
	}
	result := make([]logproto.SeriesIdentifier, len(series))
	for i, s := range series {
		result[i] = logproto.SeriesIdentifier{
			Labels: s.Map(),
		}
	}
	return result, nil
}

// SelectLogs returns an iterator that will query the store for more chunks while iterating instead of fetching all chunks upfront
// for that request.
func (s *store) SelectLogs(ctx context.Context, req logql.SelectLogParams) (iter.EntryIterator, error) {
	matchers, from, through, err := decodeReq(req)
	if err != nil {
		return nil, err
	}

	lazyChunks, err := s.lazyChunks(ctx, matchers, from, through)
	if err != nil {
		return nil, err
	}

	if len(lazyChunks) == 0 {
		return iter.NoopIterator, nil
	}

	expr, err := req.LogSelector()
	if err != nil {
		return nil, err
	}

	pipeline, err := expr.Pipeline()
	if err != nil {
		return nil, err
	}

	pipeline, err = deletion.SetupPipeline(req, pipeline)
	if err != nil {
		return nil, err
	}

	var chunkFilterer chunk.Filterer
	if s.chunkFilterer != nil {
		chunkFilterer = s.chunkFilterer.ForRequest(ctx)
	}

	return newLogBatchIterator(ctx, s.schemaCfg, s.chunkMetrics, lazyChunks, s.cfg.MaxChunkBatchSize, matchers, pipeline, req.Direction, req.Start, req.End, chunkFilterer)
}

func (s *store) SelectSamples(ctx context.Context, req logql.SelectSampleParams) (iter.SampleIterator, error) {
	matchers, from, through, err := decodeReq(req)
	if err != nil {
		return nil, err
	}

	lazyChunks, err := s.lazyChunks(ctx, matchers, from, through)
	if err != nil {
		return nil, err
	}

	if len(lazyChunks) == 0 {
		return iter.NoopIterator, nil
	}

	expr, err := req.Expr()
	if err != nil {
		return nil, err
	}

	extractor, err := expr.Extractor()
	if err != nil {
		return nil, err
	}

	extractor, err = deletion.SetupExtractor(req, extractor)
	if err != nil {
		return nil, err
	}

	var chunkFilterer chunk.Filterer
	if s.chunkFilterer != nil {
		chunkFilterer = s.chunkFilterer.ForRequest(ctx)
	}

	return newSampleBatchIterator(ctx, s.schemaCfg, s.chunkMetrics, lazyChunks, s.cfg.MaxChunkBatchSize, matchers, extractor, req.Start, req.End, chunkFilterer)
}

func (s *store) GetSchemaConfigs() []config.PeriodConfig {
	return s.schemaCfg.Configs
}

func filterChunksByTime(from, through model.Time, chunks []chunk.Chunk) []chunk.Chunk {
	filtered := make([]chunk.Chunk, 0, len(chunks))
	for _, chunk := range chunks {
		if chunk.Through < from || through < chunk.From {
			continue
		}
		filtered = append(filtered, chunk)
	}
	return filtered
}<|MERGE_RESOLUTION|>--- conflicted
+++ resolved
@@ -23,16 +23,13 @@
 	"github.com/grafana/loki/pkg/storage/chunk/fetcher"
 	"github.com/grafana/loki/pkg/storage/config"
 	"github.com/grafana/loki/pkg/storage/stores"
-	"github.com/grafana/loki/pkg/storage/stores/indexshipper"
 	"github.com/grafana/loki/pkg/storage/stores/series"
 	"github.com/grafana/loki/pkg/storage/stores/series/index"
 	"github.com/grafana/loki/pkg/storage/stores/shipper"
 	"github.com/grafana/loki/pkg/storage/stores/shipper/indexgateway"
-	"github.com/grafana/loki/pkg/storage/stores/tsdb"
 	"github.com/grafana/loki/pkg/usagestats"
 	"github.com/grafana/loki/pkg/util"
 	"github.com/grafana/loki/pkg/util/deletion"
-	util_log "github.com/grafana/loki/pkg/util/log"
 )
 
 var (
@@ -204,62 +201,7 @@
 	indexClientReg := prometheus.WrapRegistererWith(
 		prometheus.Labels{"component": "index-store-" + p.From.String()}, s.registerer)
 
-<<<<<<< HEAD
 	idx, err := NewIndexClient(p.IndexType, s.cfg, s.schemaCfg, s.limits, s.clientMetrics, nil, indexClientReg)
-=======
-	if p.IndexType == config.TSDBType {
-		var (
-			nodeName = s.cfg.TSDBShipperConfig.IngesterName
-			dir      = s.cfg.TSDBShipperConfig.ActiveIndexDirectory
-		)
-		tsdbMetrics := tsdb.NewMetrics(indexClientReg)
-		objectClient, err := NewObjectClient(s.cfg.TSDBShipperConfig.SharedStoreType, s.cfg, s.clientMetrics)
-		if err != nil {
-			return nil, nil, nil, err
-		}
-
-		shpr, err := indexshipper.NewIndexShipper(
-			s.cfg.TSDBShipperConfig,
-			objectClient,
-			s.limits,
-			tsdb.OpenShippableTSDB,
-		)
-		if err != nil {
-			return nil, nil, nil, err
-		}
-		tsdbManager := tsdb.NewTSDBManager(
-			nodeName,
-			dir,
-			shpr,
-			p.IndexTables.Period,
-			util_log.Logger,
-			tsdbMetrics,
-		)
-		// TODO(owen-d): Only need HeadManager
-		// on the ingester. Otherwise, the TSDBManager is sufficient
-		headManager := tsdb.NewHeadManager(
-			util_log.Logger,
-			dir,
-			tsdbMetrics,
-			tsdbManager,
-		)
-		if err := headManager.Start(); err != nil {
-			return nil, nil, nil, err
-		}
-		idx := tsdb.NewIndexClient(headManager, p)
-		writer := tsdb.NewChunkWriter(f, p, headManager)
-
-		// TODO(owen-d): add TSDB index-gateway support
-
-		return writer, idx,
-			func() {
-				chunkClient.Stop()
-				f.Stop()
-			}, nil
-	}
-
-	idx, err := NewIndexClient(p.IndexType, s.cfg, s.schemaCfg, s.limits, s.clientMetrics, indexClientReg)
->>>>>>> 18058d2b
 	if err != nil {
 		return nil, nil, nil, errors.Wrap(err, "error creating index client")
 	}
