--- conflicted
+++ resolved
@@ -149,18 +149,10 @@
 							{Name: "foo", Value: "bar"},
 						},
 						Samples: []logproto.Sample{
-<<<<<<< HEAD
-							{Value: 10, TimestampMs: 1},
-							{Value: 20, TimestampMs: 2},
-							{Value: 30, TimestampMs: 3},
-						},
-						Exemplars: []logproto.Exemplar{},
-=======
 							{Value: 10, Timestamp: 1},
 							{Value: 20, Timestamp: 2},
 							{Value: 30, Timestamp: 3},
 						},
->>>>>>> f083aab0
 					},
 				},
 			},
