<<<<<<< HEAD
## Master

* [3446](https://github.com/grafana/loki/pull/3446) **pracucci, owen-d**: Remove deprecated config `querier.split-queries-by-day` in favor of `querier.split-queries-by-interval`
=======
## 2.2.0 (2021/03/10)

With over 200 PR's 2.2 includes significant features, performance improvements, and bug fixes!

The most upvoted issue for Loki was closed in this release! [Issue 74](https://github.com/grafana/loki/issues/74) requesting support for handling multi-line logs in Promtail was implemented in [PR 3024](https://github.com/grafana/loki/pull/3024). Thanks @jeschkies!

Other exciting news for Promtail, [PR 3246](https://github.com/grafana/loki/pull/3246) by @cyriltovena introduces support for reading Windows Events! 

Switching to Loki, @owen-d has added a write ahead log to Loki! [PR 2981](https://github.com/grafana/loki/pull/2981) was the first of many as we have spent the last several months using and abusing our write ahead logs to flush out any bugs!

A significant number of the PR's in this release have gone to improving the features introduced in Loki 2.0. @cyriltovena overhauled the JSON parser in [PR 3163](https://github.com/grafana/loki/pull/3163) (and a few other PR's), to provide both a faster and smarter parsing to only extract JSON content which is used in the query output.  The newest Loki squad member @dannykopping fine tuned the JSON parser options in [PR 3280](https://github.com/grafana/loki/pull/3280) allowing you to specific individual JSON elements, including support now for accessing elements in an array.  Many, many other additional improvements have been made, as well as several fixes to the new LogQL features added some months ago, this upgrade should have everyone seeing improvements in their queries.

@cyriltovena also set his PPROF skills loose on the Loki write path which resulted in about 8x less memory usage on our distributors and a much more stable memory usage when ingesters are flushing a lot of chunks at the same time.

There are many other noteworthy additions and fixes, too many to list, but we should call out one more feature all you Google Cloud Platform users might be excited about: in [PR 3083](https://github.com/grafana/loki/pull/3083) @kavirajk added support to Promtail for listening on Google Pub/Sub topics, letting you setup log sinks for your GCP logs to be ingested by Promtail and sent to Loki!

Thanks to everyone for another exciting Loki release!!

Please read the [Upgrade Guide](https://github.com/grafana/loki/blob/master/docs/sources/upgrading/_index.md#220) before upgrading for a smooth experience. 

TL;DR Loki 2.2 changes the internal chunk format which limits what versions you can downgrade to, a bug in how many queries were allowed to be scheduled per tenant was fixed which might affect your `max_query_parallelism` and `max_outstanding_per_tenant` settings, and we fixed a mistake related `scrape_configs` which do not have a `pipeline_stages` defined. If you have any Promtail `scrape_configs` which do not specify `pipeline_stages` you should go read the upgrade notes!

### All Changes

#### Loki

* [3460](https://github.com/grafana/loki/pull/3460) **slim-bean**: Loki: Per Tenant Runtime Configs
* [3459](https://github.com/grafana/loki/pull/3459) **cyriltovena**: Fixes split interval for metrics queries.
* [3432](https://github.com/grafana/loki/pull/3432) **slim-bean**: Loki: change ReadStringAsSlice to ReadString so it doesn't parse quotes inside the packed _entry
* [3429](https://github.com/grafana/loki/pull/3429) **cyriltovena**: Improve the parser hint tests.
* [3426](https://github.com/grafana/loki/pull/3426) **cyriltovena**: Only unpack entry if the key `_entry` exist.
* [3424](https://github.com/grafana/loki/pull/3424) **cyriltovena**: Add fgprof to Loki and Promtail.
* [3423](https://github.com/grafana/loki/pull/3423) **cyriltovena**: Add limit and line_returned in the query log.
* [3420](https://github.com/grafana/loki/pull/3420) **cyriltovena**: Introduce a unpack parser.
* [3417](https://github.com/grafana/loki/pull/3417) **cyriltovena**: Fixes a race in the scheduling limits.
* [3416](https://github.com/grafana/loki/pull/3416) **ukolovda**: Distributor: append several tests for HTTP parser.
* [3411](https://github.com/grafana/loki/pull/3411) **slim-bean**: Loki: fix alignment of atomic 64 bit to work with 32 bit OS
* [3409](https://github.com/grafana/loki/pull/3409) **gotjosh**: Instrumentation: Add histogram for request duration on gRPC client to Ingesters
* [3408](https://github.com/grafana/loki/pull/3408) **jgehrcke**: distributor: fix snappy-compressed protobuf POST request handling (#3407)
* [3388](https://github.com/grafana/loki/pull/3388) **owen-d**: prevents duplicate log lines from being replayed. closes #3378
* [3383](https://github.com/grafana/loki/pull/3383) **cyriltovena**: Fixes head chunk iterator direction.
* [3380](https://github.com/grafana/loki/pull/3380) **slim-bean**: Loki: Fix parser hint for extracted labels which collide with stream labels
* [3372](https://github.com/grafana/loki/pull/3372) **cyriltovena**: Fixes a panic with whitespace key.
* [3350](https://github.com/grafana/loki/pull/3350) **cyriltovena**: Fixes ingester stats.
* [3348](https://github.com/grafana/loki/pull/3348) **cyriltovena**: Fixes 500 in the querier when returning multiple errors.
* [3347](https://github.com/grafana/loki/pull/3347) **cyriltovena**: Fixes a tight loop in the Engine with LogQL parser.
* [3344](https://github.com/grafana/loki/pull/3344) **cyriltovena**: Fixes some 500 returned by querier when storage cancellation happens.
* [3342](https://github.com/grafana/loki/pull/3342) **cyriltovena**: Bound parallelism frontend
* [3340](https://github.com/grafana/loki/pull/3340) **owen-d**: Adds some flushing instrumentation/logs
* [3339](https://github.com/grafana/loki/pull/3339) **owen-d**: adds Start() method to WAL interface to delay checkpointing until aft…
* [3338](https://github.com/grafana/loki/pull/3338) **sandeepsukhani**: dedupe index on all the queries for a table instead of query batches
* [3326](https://github.com/grafana/loki/pull/3326) **owen-d**: removes wal recover flag
* [3307](https://github.com/grafana/loki/pull/3307) **slim-bean**: Loki: fix validation error and metrics
* [3306](https://github.com/grafana/loki/pull/3306) **cyriltovena**: Add finalizer to zstd.
* [3300](https://github.com/grafana/loki/pull/3300) **sandeepsukhani**: increase db retain period in ingesters to cover index cache validity period as well
* [3299](https://github.com/grafana/loki/pull/3299) **owen-d**: Logql/absent label optimization
* [3295](https://github.com/grafana/loki/pull/3295) **jtlisi**: chore: update cortex to latest and fix refs
* [3291](https://github.com/grafana/loki/pull/3291) **ukolovda**: Distributor: Loki API can receive gzipped JSON
* [3280](https://github.com/grafana/loki/pull/3280) **dannykopping**: LogQL: Simple JSON expressions
* [3279](https://github.com/grafana/loki/pull/3279) **cyriltovena**: Fixes logfmt parser hints.
* [3278](https://github.com/grafana/loki/pull/3278) **owen-d**: Testware/ rate-unwrap-multi
* [3274](https://github.com/grafana/loki/pull/3274) **liguozhong**: [ingester_query] change var "clients" to "reps"
* [3267](https://github.com/grafana/loki/pull/3267) **jeschkies**: Update vendored Cortex to 0976147451ee
* [3263](https://github.com/grafana/loki/pull/3263) **cyriltovena**: Fix a bug with  metric queries and label_format.
* [3261](https://github.com/grafana/loki/pull/3261) **sandeepsukhani**: fix broken json logs push path
* [3256](https://github.com/grafana/loki/pull/3256) **jtlisi**: update vendored cortex and add new replace overrides
* [3251](https://github.com/grafana/loki/pull/3251) **cyriltovena**: Ensure we have parentheses for bin ops.
* [3249](https://github.com/grafana/loki/pull/3249) **cyriltovena**: Fixes a bug where slice of Entries where not zeroed
* [3241](https://github.com/grafana/loki/pull/3241) **cyriltovena**: Allocate entries array with correct size  while decoding WAL entries.
* [3237](https://github.com/grafana/loki/pull/3237) **cyriltovena**: Fixes unmarshalling of tailing responses.
* [3236](https://github.com/grafana/loki/pull/3236) **slim-bean**: Loki: Log a crude lag metric for how far behind a client is.
* [3234](https://github.com/grafana/loki/pull/3234) **cyriltovena**: Fixes previous commit not using the new sized body.
* [3233](https://github.com/grafana/loki/pull/3233) **cyriltovena**: Re-introduce https://github.com/grafana/loki/pull/3178.
* [3228](https://github.com/grafana/loki/pull/3228) **MichelHollands**: Add config endpoint
* [3218](https://github.com/grafana/loki/pull/3218) **owen-d**: WAL backpressure
* [3217](https://github.com/grafana/loki/pull/3217) **cyriltovena**: Rename checkpoint proto package to avoid conflict with cortex.
* [3215](https://github.com/grafana/loki/pull/3215) **cyriltovena**: Cortex update pre 1.7
* [3211](https://github.com/grafana/loki/pull/3211) **cyriltovena**: Fixes tail api marshalling for v1.
* [3210](https://github.com/grafana/loki/pull/3210) **cyriltovena**: Reverts flush buffer pooling.
* [3201](https://github.com/grafana/loki/pull/3201) **sandeepsukhani**: limit query range in async store for ingesters when query-ingesters-within flag is set
* [3200](https://github.com/grafana/loki/pull/3200) **cyriltovena**: Improve ingester flush memory usage.
* [3195](https://github.com/grafana/loki/pull/3195) **owen-d**: Ignore flushed chunks during checkpointing
* [3194](https://github.com/grafana/loki/pull/3194) **cyriltovena**: Fixes unwrap expressions from  last optimization.
* [3193](https://github.com/grafana/loki/pull/3193) **cyriltovena**: Improve checkpoint series iterator.
* [3188](https://github.com/grafana/loki/pull/3188) **cyriltovena**: Improves checkpointerWriter memory usage
* [3180](https://github.com/grafana/loki/pull/3180) **owen-d**: moves boltdb flags to config file
* [3178](https://github.com/grafana/loki/pull/3178) **cyriltovena**: Logs PushRequest data.
* [3163](https://github.com/grafana/loki/pull/3163) **cyriltovena**: Uses custom json-iter decoder for log entries.
* [3159](https://github.com/grafana/loki/pull/3159) **MichelHollands**: Make httpAuthMiddleware field public
* [3153](https://github.com/grafana/loki/pull/3153) **cyriltovena**: Improve wal entries encoding.
* [3152](https://github.com/grafana/loki/pull/3152) **AllenzhLi**: update github.com/gorilla/websocket to fixes a potential denial-of-service (DoS) vector
* [3146](https://github.com/grafana/loki/pull/3146) **owen-d**: More semantically correct flush shutdown
* [3143](https://github.com/grafana/loki/pull/3143) **cyriltovena**: Fixes absent_over_time to work with all log selector.
* [3141](https://github.com/grafana/loki/pull/3141) **owen-d**: Swaps mutex for atomic in ingester's OnceSwitch
* [3137](https://github.com/grafana/loki/pull/3137) **owen-d**: label_format no longer shardable and introduces the Shardable() metho…
* [3136](https://github.com/grafana/loki/pull/3136) **owen-d**: Don't fail writes due to full WAL disk
* [3134](https://github.com/grafana/loki/pull/3134) **cyriltovena**: Improve distributors validation and apply in-place filtering.
* [3132](https://github.com/grafana/loki/pull/3132) **owen-d**: Integrates label replace into sharding code
* [3131](https://github.com/grafana/loki/pull/3131) **MichelHollands**: Update cortex to 1 6
* [3126](https://github.com/grafana/loki/pull/3126) **dannykopping**: Implementing line comments
* [3122](https://github.com/grafana/loki/pull/3122) **owen-d**: Self documenting pipeline process interface
* [3117](https://github.com/grafana/loki/pull/3117) **owen-d**: Wal/recover corruption
* [3114](https://github.com/grafana/loki/pull/3114) **owen-d**: Disables the stream limiter until wal has recovered
* [3092](https://github.com/grafana/loki/pull/3092) **liguozhong**: lru cache logql.ParseLabels
* [3090](https://github.com/grafana/loki/pull/3090) **cyriltovena**: Improve tailer matching by using the index.
* [3087](https://github.com/grafana/loki/pull/3087) **MichelHollands**: feature: make server publicly available
* [3080](https://github.com/grafana/loki/pull/3080) **cyriltovena**: Improve JSON parser and add labels parser hints.
* [3077](https://github.com/grafana/loki/pull/3077) **MichelHollands**: Make the moduleManager field public
* [3065](https://github.com/grafana/loki/pull/3065) **cyriltovena**: Optimizes SampleExpr to remove unnecessary line_format.
* [3064](https://github.com/grafana/loki/pull/3064) **cyriltovena**: Add zstd and flate compressions algorithms.
* [3053](https://github.com/grafana/loki/pull/3053) **cyriltovena**: Add absent_over_time
* [3048](https://github.com/grafana/loki/pull/3048) **cyriltovena**: Support rate for unwrapped expressions.
* [3047](https://github.com/grafana/loki/pull/3047) **cyriltovena**: Add function label_replace.
* [3030](https://github.com/grafana/loki/pull/3030) **cyriltovena**: Allows by/without to be empty and available for max/min_over_time
* [3025](https://github.com/grafana/loki/pull/3025) **cyriltovena**: Fixes a swallowed context err in the batch storage.
* [3013](https://github.com/grafana/loki/pull/3013) **owen-d**: headblock checkpointing up to v3
* [3008](https://github.com/grafana/loki/pull/3008) **cyriltovena**: Fixes the ruler storage with  the boltdb store.
* [3000](https://github.com/grafana/loki/pull/3000) **owen-d**: Introduces per stream chunks mutex
* [2981](https://github.com/grafana/loki/pull/2981) **owen-d**: Adds WAL support (experimental)
* [2960](https://github.com/grafana/loki/pull/2960) **sandeepsukhani**: fix table deletion in table client for boltdb-shipper

#### Promtail

* [3422](https://github.com/grafana/loki/pull/3422) **kavirajk**: Modify script to accept inclusion and exclustion filters as variables
* [3404](https://github.com/grafana/loki/pull/3404) **dannykopping**: Remove default docker pipeline stage
* [3401](https://github.com/grafana/loki/pull/3401) **slim-bean**: Promtail: Add pack stage
* [3381](https://github.com/grafana/loki/pull/3381) **adityacs**: fix nested captured groups indexing in replace stage
* [3332](https://github.com/grafana/loki/pull/3332) **cyriltovena**: Embed timezone data in Promtail.
* [3304](https://github.com/grafana/loki/pull/3304) **kavirajk**: Use project-id from the variables. Remove hardcoding
* [3303](https://github.com/grafana/loki/pull/3303) **cyriltovena**: Increase the windows bookmark buffer.
* [3302](https://github.com/grafana/loki/pull/3302) **cyriltovena**: Fixes races in multiline stage and promtail.
* [3298](https://github.com/grafana/loki/pull/3298) **gregorybrzeski**: Promtail: fix typo in config variable name - BookmarkPath
* [3285](https://github.com/grafana/loki/pull/3285) **kavirajk**: Make incoming labels from gcp into Loki internal labels.
* [3284](https://github.com/grafana/loki/pull/3284) **kavirajk**: Avoid putting all the GCP labels into loki labels
* [3246](https://github.com/grafana/loki/pull/3246) **cyriltovena**: Windows events
* [3224](https://github.com/grafana/loki/pull/3224) **veltmanj**: Fix(pkg/promtail)  CVE-2020-11022 JQuery vulnerability
* [3207](https://github.com/grafana/loki/pull/3207) **cyriltovena**: Fixes panic when using multiple clients
* [3191](https://github.com/grafana/loki/pull/3191) **rfratto**: promtail: pass registerer to gcplog
* [3175](https://github.com/grafana/loki/pull/3175) **rfratto**: Promtail: pass a prometheus registerer to promtail components
* [3083](https://github.com/grafana/loki/pull/3083) **kavirajk**: Gcplog targetmanager
* [3024](https://github.com/grafana/loki/pull/3024) **jeschkies**: Collapse multiline logs based on a start line.
* [3015](https://github.com/grafana/loki/pull/3015) **cyriltovena**: Add more information about why a tailer would stop.
* [2996](https://github.com/grafana/loki/pull/2996) **cyriltovena**: Asynchronous Promtail stages
* [2898](https://github.com/grafana/loki/pull/2898) **kavirajk**: fix(docker-driver): Propagate promtail's `client.Stop` properly

#### Logcli

* [3325](https://github.com/grafana/loki/pull/3325) **cyriltovena**: Fixes step encoding in logcli.
* [3271](https://github.com/grafana/loki/pull/3271) **chancez**: Refactor logcli Client interface to use time objects for LiveTailQueryConn
* [3270](https://github.com/grafana/loki/pull/3270) **chancez**: logcli: Fix handling of logcli query using --since/--from and --tail
* [3229](https://github.com/grafana/loki/pull/3229) **dethi**: logcli: support --include-label when not using --tail


#### Jsonnet

* [3447](https://github.com/grafana/loki/pull/3447) **owen-d**: Use better memory metric on operational dashboard
* [3439](https://github.com/grafana/loki/pull/3439) **owen-d**: simplifies jsonnet sharding
* [3357](https://github.com/grafana/loki/pull/3357) **owen-d**: Libsonnet/better sharding parallelism defaults
* [3356](https://github.com/grafana/loki/pull/3356) **owen-d**: removes sharding queue math after global concurrency PR
* [3329](https://github.com/grafana/loki/pull/3329) **sandeepsukhani**: fix config for statefulset rulers when using boltdb-shipper
* [3297](https://github.com/grafana/loki/pull/3297) **owen-d**: adds stateful ruler clause for boltdb shipper jsonnet
* [3254](https://github.com/grafana/loki/pull/3254) **hairyhenderson**: ksonnet: Remove invalid hostname from default promtail configuration
* [3181](https://github.com/grafana/loki/pull/3181) **owen-d**: remaining sts use parallel mgmt policy
* [3179](https://github.com/grafana/loki/pull/3179) **owen-d**: Ruler statefulsets
* [3156](https://github.com/grafana/loki/pull/3156) **slim-bean**: Jsonnet: Changes ingester PVC from 5Gi to 10Gi
* [3139](https://github.com/grafana/loki/pull/3139) **owen-d**: Less confusing jsonnet error message when using boltdb shipper defaults.
* [3079](https://github.com/grafana/loki/pull/3079) **rajatvig**: Fix ingester PVC data declaration to use configured value
* [3074](https://github.com/grafana/loki/pull/3074) **c0ffeec0der**: Ksonnet: Assign appropriate pvc size and class to compactor and ingester
* [3062](https://github.com/grafana/loki/pull/3062) **cyriltovena**: Remove regexes in the operational dashboard.
* [3014](https://github.com/grafana/loki/pull/3014) **owen-d**: loki wal libsonnet
* [3010](https://github.com/grafana/loki/pull/3010) **cyriltovena**: Fixes promtail mixin dashboard.

#### fluentd

* [3358](https://github.com/grafana/loki/pull/3358) **fpob**: Fix fluentd plugin when kubernetes labels were missing

#### fluent bit

* [3240](https://github.com/grafana/loki/pull/3240) **sbaier1**: fix fluent-bit output plugin generating invalid JSON


#### Docker Logging Driver

* [3331](https://github.com/grafana/loki/pull/3331) **cyriltovena**: Add pprof endpoint to docker-driver.
* [3225](https://github.com/grafana/loki/pull/3225) **Le0tk0k**: (fix: cmd/docker-driver): Insert a space in the error message

#### Docs

* [3437](https://github.com/grafana/loki/pull/3437) **caleb15**: docs: add note about regex
* [3421](https://github.com/grafana/loki/pull/3421) **kavirajk**: doc(gcplog): Advanced log export filter example
* [3419](https://github.com/grafana/loki/pull/3419) **suitupalex**: docs: promtail: Fix typo w/ windows_events hyperlink.
* [3418](https://github.com/grafana/loki/pull/3418) **dannykopping**: Adding upgrade documentation for promtail pipeline_stages change
* [3385](https://github.com/grafana/loki/pull/3385) **paaacman**: Documentation: enable environment variable in configuration
* [3373](https://github.com/grafana/loki/pull/3373) **StMarian**: Documentation: Fix configuration description
* [3371](https://github.com/grafana/loki/pull/3371) **owen-d**: Distributor overview docs
* [3370](https://github.com/grafana/loki/pull/3370) **tkowalcz**: documentation: Add Tjahzi to the list of unofficial clients
* [3352](https://github.com/grafana/loki/pull/3352) **kavirajk**: Remove extra space between broken link
* [3351](https://github.com/grafana/loki/pull/3351) **kavirajk**: Add some operation details to gcplog doc
* [3316](https://github.com/grafana/loki/pull/3316) **kavirajk**: docs(fix): Make best practices docs look better
* [3292](https://github.com/grafana/loki/pull/3292) **wapmorgan**: Patch 2 - fix link to another documentation files
* [3265](https://github.com/grafana/loki/pull/3265) **sandeepsukhani**: Boltdb shipper doc fixes
* [3239](https://github.com/grafana/loki/pull/3239) **owen-d**: updates tanka installation docs
* [3235](https://github.com/grafana/loki/pull/3235) **scoof**: docs: point to latest release for docker installation
* [3220](https://github.com/grafana/loki/pull/3220) **liguozhong**: [doc] fix err. "loki_frontend" is invalid
* [3212](https://github.com/grafana/loki/pull/3212) **nvtkaszpir**: Fix: Update docs for logcli
* [3190](https://github.com/grafana/loki/pull/3190) **kavirajk**: doc(gcplog): Fix titles for Cloud provisioning for GCP logs
* [3165](https://github.com/grafana/loki/pull/3165) **liguozhong**: [doc] fix:querier do not handle "/flush" api
* [3164](https://github.com/grafana/loki/pull/3164) **owen-d**: updates alerting docs post 2.0
* [3162](https://github.com/grafana/loki/pull/3162) **huikang**: Doc: Add missing wal in configuration
* [3148](https://github.com/grafana/loki/pull/3148) **huikang**: Doc: add missing type supported by table manager
* [3147](https://github.com/grafana/loki/pull/3147) **marionxue**: Markdown Code highlighting
* [3138](https://github.com/grafana/loki/pull/3138) **jeschkies**: Give another example for multiline.
* [3128](https://github.com/grafana/loki/pull/3128) **cyriltovena**: Fixes LogQL documentation links.
* [3124](https://github.com/grafana/loki/pull/3124) **wujie1993**: fix time duration unit
* [3123](https://github.com/grafana/loki/pull/3123) **scoren-gl**: Update getting-in-touch.md
* [3115](https://github.com/grafana/loki/pull/3115) **valmack**: Docs: Include instruction to enable variable expansion
* [3109](https://github.com/grafana/loki/pull/3109) **nileshcs**: Documentation fix for downstream_url
* [3102](https://github.com/grafana/loki/pull/3102) **slim-bean**: Docs: Changelog: fix indentation and add helm repo url
* [3094](https://github.com/grafana/loki/pull/3094) **benjaminhuo**: Fix storage guide links
* [3088](https://github.com/grafana/loki/pull/3088) **cyriltovena**: Small fixes for the documentation.
* [3084](https://github.com/grafana/loki/pull/3084) **ilpianista**: Update reference to old helm chart repo
* [3078](https://github.com/grafana/loki/pull/3078) **kavirajk**: mention the use of `config.expand-env` flag in the doc.
* [3049](https://github.com/grafana/loki/pull/3049) **vitalets**: [Docs] Clarify docker-driver configuration options
* [3039](https://github.com/grafana/loki/pull/3039) **jdbaldry**: doc: logql formatting fixes
* [3035](https://github.com/grafana/loki/pull/3035) **unguiculus**: Fix multiline docs
* [3033](https://github.com/grafana/loki/pull/3033) **RichiH**: docs: Create ADOPTERS.md
* [3032](https://github.com/grafana/loki/pull/3032) **oddlittlebird**: Docs: Update _index.md
* [3029](https://github.com/grafana/loki/pull/3029) **jeschkies**: Correct `multiline` documentation.
* [3027](https://github.com/grafana/loki/pull/3027) **nop33**: Fix docs header inconsistency
* [3026](https://github.com/grafana/loki/pull/3026) **owen-d**: wal docs
* [3017](https://github.com/grafana/loki/pull/3017) **jdbaldry**: doc: Cleanup formatting
* [3009](https://github.com/grafana/loki/pull/3009) **jdbaldry**: doc: Fix query-frontend typo
* [3002](https://github.com/grafana/loki/pull/3002) **keyolk**: Fix typo
* [2991](https://github.com/grafana/loki/pull/2991) **jontg**: Documentation:  Add a missing field to the extended config s3 example
* [2956](https://github.com/grafana/loki/pull/2956) **owen-d**: Updates chunkenc doc for V3

#### Build

* [3412](https://github.com/grafana/loki/pull/3412) **rfratto**: Remove unneeded prune-ci-tags drone job
* [3390](https://github.com/grafana/loki/pull/3390) **wardbekker**: Don't auto-include pod labels as loki labels as a sane default
* [3321](https://github.com/grafana/loki/pull/3321) **owen-d**: defaults promtail to 2.1.0 in install script
* [3277](https://github.com/grafana/loki/pull/3277) **kavirajk**: Add step to version Loki docs during public release process.
* [3243](https://github.com/grafana/loki/pull/3243) **chancez**: dist: Build promtail for windows/386 to support 32 bit windows hosts
* [3206](https://github.com/grafana/loki/pull/3206) **kavirajk**: Terraform script to automate GCP provisioning for gcplog
* [3149](https://github.com/grafana/loki/pull/3149) **jlosito**: Allow dependabot to keep github actions up-to-date
* [3072](https://github.com/grafana/loki/pull/3072) **slim-bean**: Helm: Disable CI
* [3031](https://github.com/grafana/loki/pull/3031) **AdamKorcz**: Testing: Introduced continuous fuzzing
* [3006](https://github.com/grafana/loki/pull/3006) **huikang**: Fix the docker image version in compose deployment


#### Tooling

* [3377](https://github.com/grafana/loki/pull/3377) **slim-bean**: Tooling: Update chunks-inspect to understand the new chunk format as well as new compression algorithms
* [3151](https://github.com/grafana/loki/pull/3151) **slim-bean**: Loki migrate-tool


### Notes

This release was created from revision 8012362674568379a3871ff8c4a2bfd1ddba7ad1 (Which was PR 3460)

### Dependencies

* Go Version:     1.15.3
* Cortex Version: 7dac81171c665be071bd167becd1f55528a9db32

>>>>>>> 50470794

## 2.1.0 (2020/12/23)

Happy Holidays from the Loki team! Please enjoy a new Loki release to welcome in the New Year!

2.1.0 Contains a number of fixes, performance improvements and enhancements to the 2.0.0 release!

### Notable changes

#### Helm users read this!

The Helm charts have moved!

* [2720](https://github.com/grafana/loki/pull/2720) **torstenwalter**: Deprecate Charts as they have been moved

This was done to consolidate Grafana's helm charts for all Grafana projects in one place: https://github.com/grafana/helm-charts/

**From now moving forward, please use the new Helm repo url: https://grafana.github.io/helm-charts**

The charts in the Loki repo will soon be removed so please update your Helm repo to the new URL and submit your PR's over there as well

Special thanks to @torstenwalter, @unguiculus, and @scottrigby for their initiative and amazing work to make this happen!

Also go check out the microservices helm chart contributed by @unguiculus in the new repo!

#### Fluent bit plugin users read this!

Fluent bit officially supports Loki as an output plugin now! WoooHOOO!

However this created a naming conflict with our existing output plugin (the new native output uses the name `loki`) so we have renamed our plugin.

* [2974](https://github.com/grafana/loki/pull/2974) **hedss**: fluent-bit: Rename Fluent Bit plugin output name.

In time our plan is to deprecate and eliminate our output plugin in favor of the native Loki support. However until then you can continue using the plugin with the following change:

Old:

```
[Output]
    Name loki
```

New:

```
[Output]
    Name grafana-loki
```

#### Fixes

A lot of work went into 2.0 with a lot of new code and rewrites to existing, this introduced and uncovered some bugs which are fixed in 2.1:

* [2807](https://github.com/grafana/loki/pull/2807) **cyriltovena**: Fix error swallowed in the frontend.
* [2805](https://github.com/grafana/loki/pull/2805) **cyriltovena**: Improve pipeline stages ast errors.
* [2824](https://github.com/grafana/loki/pull/2824) **owen-d**: Fix/validate compactor config
* [2830](https://github.com/grafana/loki/pull/2830) **sandeepsukhani**: fix panic in ingester when not running with boltdb shipper while queriers does
* [2850](https://github.com/grafana/loki/pull/2850) **owen-d**: Only applies entry limits to non-SampleExprs.
* [2855](https://github.com/grafana/loki/pull/2855) **sandeepsukhani**: fix query intervals when running boltdb-shipper in single binary
* [2895](https://github.com/grafana/loki/pull/2895) **shokada**: Fix error 'Unexpected: ("$", "$") while parsing field definition'
* [2902](https://github.com/grafana/loki/pull/2902) **cyriltovena**: Fixes metric query issue with no grouping.
* [2901](https://github.com/grafana/loki/pull/2901) **cyriltovena**: Fixes a panic with the logql.NoopPipeline.
* [2913](https://github.com/grafana/loki/pull/2913) **cyriltovena**: Fixes logql.QueryType.
* [2917](https://github.com/grafana/loki/pull/2917) **cyriltovena**: Fixes race condition in tailer since logql v2.
* [2960](https://github.com/grafana/loki/pull/2960) **sandeepsukhani**: fix table deletion in table client for boltdb-shipper

#### Enhancements

A number of performance and resource improvements have been made as well!

* [2911](https://github.com/grafana/loki/pull/2911) **sandeepsukhani**: Boltdb shipper query readiness
* [2875](https://github.com/grafana/loki/pull/2875) **cyriltovena**: Labels computation LogQLv2
* [2927](https://github.com/grafana/loki/pull/2927) **cyriltovena**: Improve logql parser allocations.
* [2926](https://github.com/grafana/loki/pull/2926) **cyriltovena**: Cache label strings in ingester to improve memory usage.
* [2931](https://github.com/grafana/loki/pull/2931) **cyriltovena**: Only append tailed entries if needed.
* [2973](https://github.com/grafana/loki/pull/2973) **cyriltovena**: Avoid parsing labels when tailer is sending from a stream.
* [2959](https://github.com/grafana/loki/pull/2959) **cyriltovena**: Improve tailer matcher function.
* [2876](https://github.com/grafana/loki/pull/2876) **jkellerer**: LogQL: Add unwrap bytes() conversion function


#### Notable mentions

Thanks to @timbyr for adding an often requested feature, the ability to support environment variable expansion in config files!

* [2837](https://github.com/grafana/loki/pull/2837) **timbyr**: Configuration: Support environment expansion in configuration

Thanks to @huikang for adding a new docker-compose file for running Loki as microservices!

* [2740](https://github.com/grafana/loki/pull/2740) **huikang**: Deploy: add docker-compose cluster deployment file

### All Changes

#### Loki
* [2988](https://github.com/grafana/loki/pull/2988) **slim-bean**: Loki: handle faults when opening boltdb files
* [2984](https://github.com/grafana/loki/pull/2984) **owen-d**: adds the ability to read chunkFormatV3 while writing v2
* [2983](https://github.com/grafana/loki/pull/2983) **slim-bean**: Loki: recover from panic opening boltdb files
* [2975](https://github.com/grafana/loki/pull/2975) **cyriltovena**: Fixes vector grouping injection.
* [2972](https://github.com/grafana/loki/pull/2972) **cyriltovena**: Add ProcessString to Pipeline.
* [2962](https://github.com/grafana/loki/pull/2962) **cyriltovena**: Implement io.WriteTo by chunks.
* [2951](https://github.com/grafana/loki/pull/2951) **owen-d**: bumps rules-action ref to logqlv2+ version
* [2946](https://github.com/grafana/loki/pull/2946) **cyriltovena**: Fixes the Stringer of the byte label operator.
* [2945](https://github.com/grafana/loki/pull/2945) **cyriltovena**: Fixes iota unexpected behaviour with bytes for chunk encoding.
* [2941](https://github.com/grafana/loki/pull/2941) **jeschkies**: Test label filter for bytes.
* [2934](https://github.com/grafana/loki/pull/2934) **owen-d**: chunk schema v3
* [2930](https://github.com/grafana/loki/pull/2930) **cyriltovena**: Fixes all in one grpc registrations.
* [2929](https://github.com/grafana/loki/pull/2929) **cyriltovena**: Cleanup labels parsing.
* [2922](https://github.com/grafana/loki/pull/2922) **codewithcheese**: Distributor registers logproto.Pusher service to receive logs via GRPC
* [2918](https://github.com/grafana/loki/pull/2918) **owen-d**: Includes delete routes for ruler namespaces
* [2903](https://github.com/grafana/loki/pull/2903) **cyriltovena**: Limit series for metric queries.
* [2892](https://github.com/grafana/loki/pull/2892) **cyriltovena**: Improve the chunksize test.
* [2891](https://github.com/grafana/loki/pull/2891) **sandeepsukhani**: fix flaky load tables test for boltdb-shipper uploads table-manager
* [2836](https://github.com/grafana/loki/pull/2836) **andir**: tests: fix quoting issues in test output when building with Go 1.15
* [2831](https://github.com/grafana/loki/pull/2831) **sandeepsukhani**: fix flaky tests in boltdb-shipper
* [2822](https://github.com/grafana/loki/pull/2822) **cyriltovena**: LogQL: Improve template format
* [2794](https://github.com/grafana/loki/pull/2794) **sandeepsukhani**: Revendor cortex to latest master
* [2764](https://github.com/grafana/loki/pull/2764) **owen-d**: WAL/marshalable chunks
* [2751](https://github.com/grafana/loki/pull/2751) **jeschkies**: Logging: Log throughput and total bytes human readable.

#### Helm
* [2986](https://github.com/grafana/loki/pull/2986) **cyriltovena**: Move CI to helm3.
* [2967](https://github.com/grafana/loki/pull/2967) **czunker**: Remove `helm init`
* [2965](https://github.com/grafana/loki/pull/2965) **czunker**: [Helm Chart Loki] Add needed k8s objects for alerting config
* [2940](https://github.com/grafana/loki/pull/2940) **slim-bean**: Helm: Update logstash to new chart and newer version
* [2835](https://github.com/grafana/loki/pull/2835) **tracyde**: Iss2734
* [2789](https://github.com/grafana/loki/pull/2789) **bewiwi**: Allows service targetPort modificaion
* [2651](https://github.com/grafana/loki/pull/2651) **scottrigby**: helm chart: Fix broken logo

#### Jsonnet
* [2976](https://github.com/grafana/loki/pull/2976) **beorn7**: Improve promtail alerts to retain the namespace label
* [2961](https://github.com/grafana/loki/pull/2961) **sandeepsukhani**: add missing ingester query routes in loki reads and operational dashboard
* [2899](https://github.com/grafana/loki/pull/2899) **halcyondude**: gateway: fix regression in tanka jsonnet
* [2873](https://github.com/grafana/loki/pull/2873) **Duologic**: fix(loki-mixin): refer to super.annotations
* [2852](https://github.com/grafana/loki/pull/2852) **chancez**: production/ksonnet: Add config_hash annotation to gateway deployment based on gateway configmap
* [2820](https://github.com/grafana/loki/pull/2820) **owen-d**: fixes promtail libsonnet tag. closes #2818
* [2718](https://github.com/grafana/loki/pull/2718) **halcyondude**: parameterize PVC storage class (ingester, querier, compactor)


#### Docs
* [2969](https://github.com/grafana/loki/pull/2969) **simonswine**: Add community forum to README.md
* [2968](https://github.com/grafana/loki/pull/2968) **yuichi10**: logcli: Fix logcli logql document URL
* [2942](https://github.com/grafana/loki/pull/2942) **hedss**: Docs: Corrects Fluent Bit documentation link to build the plugin.
* [2933](https://github.com/grafana/loki/pull/2933) **oddlittlebird**: Update CODEOWNERS
* [2909](https://github.com/grafana/loki/pull/2909) **fredr**: Docs: Add max_cache_freshness_per_query to limit_config
* [2890](https://github.com/grafana/loki/pull/2890) **dfang**: Fix typo
* [2888](https://github.com/grafana/loki/pull/2888) **oddlittlebird**: Update CODEOWNERS
* [2879](https://github.com/grafana/loki/pull/2879) **zhanghjster**: documentation: add tail_proxy_url option to query_frontend_config section
* [2869](https://github.com/grafana/loki/pull/2869) **nehaev**: documentation: Add loki4j to the list of unofficial clients
* [2853](https://github.com/grafana/loki/pull/2853) **RangerCD**: Fix typos in promtail
* [2848](https://github.com/grafana/loki/pull/2848) **dminca**: documentation: fix broken link in Best Practices section
* [2833](https://github.com/grafana/loki/pull/2833) **siavashs**: Docs: -querier.split-queries-by-day deprecation
* [2819](https://github.com/grafana/loki/pull/2819) **owen-d**: updates docs with delete permissions notice
* [2817](https://github.com/grafana/loki/pull/2817) **scoof**: Documentation: Add S3 IAM policy to be able to run Compactor
* [2811](https://github.com/grafana/loki/pull/2811) **slim-bean**: Docs: improve the helm upgrade section
* [2810](https://github.com/grafana/loki/pull/2810) **hedss**: CHANGELOG: Update update document links to point to the right place.
* [2704](https://github.com/grafana/loki/pull/2704) **owen-d**: WAL design doc
* [2636](https://github.com/grafana/loki/pull/2636) **LTek-online**: promtail documentation: changing the headers of the configuration docu to reflect configuration code

#### Promtail
* [2957](https://github.com/grafana/loki/pull/2957) **slim-bean**: Promtail: Update debian image and use a newer libsystemd
* [2928](https://github.com/grafana/loki/pull/2928) **cyriltovena**: Skip journald bad message.
* [2914](https://github.com/grafana/loki/pull/2914) **chancez**: promtail: Add support for using syslog message timestamp
* [2910](https://github.com/grafana/loki/pull/2910) **rfratto**: Expose underlying promtail client


#### Logcli
* [2948](https://github.com/grafana/loki/pull/2948) **tomwilkie**: Add a few more instructions to logcli --help.

#### Build
* [2877](https://github.com/grafana/loki/pull/2877) **cyriltovena**: Update to go 1.15
* [2814](https://github.com/grafana/loki/pull/2814) **torkelo**: Stats: Adding metrics collector GitHub action

#### Fluentd
* [2825](https://github.com/grafana/loki/pull/2825) **cyriltovena**: Bump fluentd plugin
* [2434](https://github.com/grafana/loki/pull/2434) **andsens**: fluent-plugin: Improve escaping in key_value format


### Notes

This release was created from revision ae9c4b82ec4a5d21267da50d6a1a8170e0ef82ff (Which was PR 2960) and the following PR's were cherry-picked
* [2984](https://github.com/grafana/loki/pull/2984) **owen-d**: adds the ability to read chunkFormatV3 while writing v2
* [2974](https://github.com/grafana/loki/pull/2974) **hedss**: fluent-bit: Rename Fluent Bit plugin output name.

### Dependencies

* Go Version:     1.15.3
* Cortex Version: 85942c5703cf22b64cecfd291e7e7c42d1b8c30c

## 2.0.1 (2020/12/10)

2.0.1 is a special release, it only exists to add the v3 support to Loki's chunk format.

**There is no reason to upgrade from 2.0.0 to 2.0.1**

This chunk version is internal to Loki and not configurable, and in a future version v3 will become the default (Likely 2.2.0).

We are creating this to enable users to roll back from a future release which was writing v3 chunks, back as far as 2.0.0 and still be able to read chunks.

This is mostly a safety measure to help if someone upgrades from 2.0.0 and skips versions to a future version which is writing v3 chunks and they encounter an issue which they would like to roll back. They would be able to then roll back to 2.0.1 and still read v3 chunks.

It should be noted this does not help anyone upgrading from a version older than 2.0.0, that is you should at least upgrade to 2.0.0 before going to a newer version if you are on a version older than 2.0.0.

## 2.0.0 (2020/10/26)

2.0.0 is here!!

We are extremely excited about the new features in 2.0.0, unlocking a whole new world of observability of our logs.

Thanks again for the many incredible contributions and improvements from the wonderful Loki community, we are very excited for the future!

### Important Notes

**Please Note** There are several changes in this release which require your attention!

* Anyone using a docker image please go read the [upgrade guide](https://github.com/grafana/loki/blob/master/docs/sources/upgrading/_index.md#200)!! There is one important consideration around a potentially breaking schema change depending on your configuration.
* MAJOR changes have been made to the boltdb-shipper index, breaking changes are not expected but extra precautions are highly recommended, more details in the [upgrade guide](https://github.com/grafana/loki/blob/master/docs/sources/upgrading/_index.md#200).
* The long deprecated `entry_parser` config in Promtail has been removed, use [pipeline_stages](https://grafana.com/docs/loki/latest/clients/promtail/configuration/#pipeline_stages) instead.

Check the [upgrade guide](https://github.com/grafana/loki/blob/master/docs/sources/upgrading/_index.md#200) for detailed information on all these changes.

### 2.0!!!!

There are too many PR's to list individually for the major improvements which we thought justified a 2.0 but here is the high level:

* Significant enhancements to the [LogQL query language](https://grafana.com/docs/loki/latest/logql/)!
** [Parse](https://grafana.com/docs/loki/latest/logql/#parser-expression) your logs to extract labels at query time.
** [Filter](https://grafana.com/docs/loki/latest/logql/#label-filter-expression) on query time extracted labels.
** [Format](https://grafana.com/docs/loki/latest/logql/#line-format-expression) your log lines any way you please!
** [Graph](https://grafana.com/docs/loki/latest/logql/#unwrapped-range-aggregations) the contents of your log lines as metrics, including support for many more of your favorite PromQL functions.
* Generate prometheus [alerts directly from your logs](https://grafana.com/docs/loki/latest/alerting/)!
** Create alerts using the same prometheus alert rule syntax and let Loki send alerts directly to your Prometheus Alertmanager!
* [boltdb-shipper](https://grafana.com/docs/loki/latest/operations/storage/boltdb-shipper/) is now production ready!
** This is it! Now Loki only needs a single object store (S3,GCS,Filesystem...) to store all the data, no more Cassandra, DynamoDB or Bigtable!

We are extremely excited about these new features, expect some talks, webinars, and blogs where we explain all this new functionality in detail.

### Notable mention

This is a small change but very helpful!

* [2737](https://github.com/grafana/loki/pull/2737) **dlemel8**: cmd/loki: add "verify-config" flag

Thank you @dlemel8 for this PR! Now you can start Loki with `-verify-config` to make sure your config is valid and Loki will exit with a status code 0 if it is!

### All Changes 

#### Loki
* [2804](https://github.com/grafana/loki/pull/2804) **slim-bean**: Loki: log any chunk fetch failure
* [2803](https://github.com/grafana/loki/pull/2803) **slim-bean**: Update local and docker default config files to use boltdb-shipper with a few other config changes
* [2796](https://github.com/grafana/loki/pull/2796) **cyriltovena**: Fixes a bug that would add __error__ label incorrectly.
* [2793](https://github.com/grafana/loki/pull/2793) **cyriltovena**: Improve the way we reverse iterator for backward queries.
* [2790](https://github.com/grafana/loki/pull/2790) **sandeepsukhani**: Boltdb shipper metrics changes
* [2788](https://github.com/grafana/loki/pull/2788) **sandeepsukhani**: add a metric in compactor to record timestamp of last successful run
* [2786](https://github.com/grafana/loki/pull/2786) **cyriltovena**: Logqlv2 pushes groups down to edge
* [2778](https://github.com/grafana/loki/pull/2778) **cyriltovena**: Logqv2 optimization
* [2774](https://github.com/grafana/loki/pull/2774) **cyriltovena**: Handle panic in the store goroutine.
* [2773](https://github.com/grafana/loki/pull/2773) **cyriltovena**: Fixes race conditions in the batch iterator.
* [2770](https://github.com/grafana/loki/pull/2770) **sandeepsukhani**: Boltdb shipper query performance improvements
* [2769](https://github.com/grafana/loki/pull/2769) **cyriltovena**: LogQL: Labels and Metrics Extraction
* [2768](https://github.com/grafana/loki/pull/2768) **cyriltovena**: Fixes all lint errors.
* [2761](https://github.com/grafana/loki/pull/2761) **owen-d**: Service discovery refactor
* [2755](https://github.com/grafana/loki/pull/2755) **owen-d**: Revendor Cortex
* [2752](https://github.com/grafana/loki/pull/2752) **kavirajk**: fix: Remove depricated `entry_parser` from scrapeconfig
* [2741](https://github.com/grafana/loki/pull/2741) **owen-d**: better tenant logging in ruler memstore
* [2737](https://github.com/grafana/loki/pull/2737) **dlemel8**: cmd/loki: add "verify-config" flag
* [2735](https://github.com/grafana/loki/pull/2735) **cyriltovena**: Fixes the frontend logs to include org_id.
* [2732](https://github.com/grafana/loki/pull/2732) **sandeepsukhani**: set timestamp in instant query done by canaries
* [2726](https://github.com/grafana/loki/pull/2726) **dvrkps**: hack: clean getStore
* [2711](https://github.com/grafana/loki/pull/2711) **owen-d**: removes r/w pools from block/chunk types
* [2709](https://github.com/grafana/loki/pull/2709) **cyriltovena**: Bypass sharding middleware when a query can't be sharded.
* [2671](https://github.com/grafana/loki/pull/2671) **alrs**: pkg/querier: fix dropped error
* [2665](https://github.com/grafana/loki/pull/2665) **cnbailian**: Loki: Querier APIs respond JSON Content-Type
* [2663](https://github.com/grafana/loki/pull/2663) **owen-d**: improves numeric literal stringer impl
* [2662](https://github.com/grafana/loki/pull/2662) **owen-d**: exposes rule group validation fn
* [2661](https://github.com/grafana/loki/pull/2661) **owen-d**: Enable local rules backend & disallow configdb.
* [2656](https://github.com/grafana/loki/pull/2656) **sandeepsukhani**: run multiple queries per table at once with boltdb-shipper
* [2655](https://github.com/grafana/loki/pull/2655) **sandeepsukhani**: fix store query bug when running loki in single binary mode with boltdb-shipper
* [2650](https://github.com/grafana/loki/pull/2650) **owen-d**: Adds prometheus ruler routes
* [2647](https://github.com/grafana/loki/pull/2647) **arl**: pkg/chunkenc: fix test using string(int) conversion
* [2645](https://github.com/grafana/loki/pull/2645) **arl**: Tests: fix issue 2356: distributor_test.go fails when the system has no interface name in [eth0, en0, lo0]
* [2642](https://github.com/grafana/loki/pull/2642) **sandeepsukhani**: fix an issue with building loki
* [2640](https://github.com/grafana/loki/pull/2640) **sandeepsukhani**: improvements for boltdb-shipper compactor
* [2637](https://github.com/grafana/loki/pull/2637) **owen-d**: Ruler docs + single binary inclusion
* [2627](https://github.com/grafana/loki/pull/2627) **sandeepsukhani**: revendor cortex to latest master
* [2620](https://github.com/grafana/loki/pull/2620) **alrs**: pkg/storage/stores/shipper/uploads: fix test error
* [2614](https://github.com/grafana/loki/pull/2614) **cyriltovena**: Improve lz4 compression
* [2613](https://github.com/grafana/loki/pull/2613) **sandeepsukhani**: fix a panic when trying to stop boltdb-shipper multiple times using sync.once
* [2610](https://github.com/grafana/loki/pull/2610) **slim-bean**: Loki: Fix query-frontend ready handler
* [2601](https://github.com/grafana/loki/pull/2601) **sandeepsukhani**: rpc for querying ingesters to get chunk ids from its store
* [2589](https://github.com/grafana/loki/pull/2589) **owen-d**: Ruler/loki rule validator
* [2582](https://github.com/grafana/loki/pull/2582) **yeya24**: Add _total suffix to ruler counter metrics
* [2580](https://github.com/grafana/loki/pull/2580) **owen-d**: strict rule unmarshaling
* [2578](https://github.com/grafana/loki/pull/2578) **owen-d**: exports grouploader
* [2576](https://github.com/grafana/loki/pull/2576) **owen-d**: Better rule loading
* [2574](https://github.com/grafana/loki/pull/2574) **sandeepsukhani**: fix closing of compressed file from boltdb-shipper compactor
* [2572](https://github.com/grafana/loki/pull/2572) **adityacs**: Validate max_query_length in Labels API
* [2564](https://github.com/grafana/loki/pull/2564) **owen-d**: Error on no schema configs
* [2559](https://github.com/grafana/loki/pull/2559) **sandeepsukhani**: fix dir setup based on which mode it is running
* [2558](https://github.com/grafana/loki/pull/2558) **sandeepsukhani**: cleanup boltdb files in queriers during startup/shutdown
* [2552](https://github.com/grafana/loki/pull/2552) **owen-d**: fixes batch metrics help text & corrects bucketing
* [2550](https://github.com/grafana/loki/pull/2550) **sandeepsukhani**: fix a flaky test in boltdb shipper
* [2548](https://github.com/grafana/loki/pull/2548) **sandeepsukhani**: add some metrics for monitoring compactor
* [2546](https://github.com/grafana/loki/pull/2546) **sandeepsukhani**: register boltdb shipper compactor cli flags
* [2543](https://github.com/grafana/loki/pull/2543) **sandeepsukhani**: revendor cortex to latest master
* [2534](https://github.com/grafana/loki/pull/2534) **owen-d**: Consistent chunk metrics
* [2530](https://github.com/grafana/loki/pull/2530) **sandeepsukhani**: minor fixes and improvements for boltdb shipper
* [2526](https://github.com/grafana/loki/pull/2526) **sandeepsukhani**: compactor for compacting boltdb files uploaded by shipper
* [2510](https://github.com/grafana/loki/pull/2510) **owen-d**: adds batch based metrics
* [2507](https://github.com/grafana/loki/pull/2507) **sandeepsukhani**: compress boltdb files to gzip while uploading from shipper
* [2458](https://github.com/grafana/loki/pull/2458) **owen-d**: Feature/ruler (take 2)
* [2487](https://github.com/grafana/loki/pull/2487) **sandeepsukhani**: upload boltdb files from shipper only when they are not expected to be modified or during shutdown

#### Docs
* [2797](https://github.com/grafana/loki/pull/2797) **cyriltovena**: Logqlv2 docs
* [2772](https://github.com/grafana/loki/pull/2772) **DesistDaydream**: reapir Retention Example Configuration
* [2762](https://github.com/grafana/loki/pull/2762) **PabloCastellano**: fix: typo in upgrade.md
* [2750](https://github.com/grafana/loki/pull/2750) **owen-d**: fixes path in prom rules api docs
* [2733](https://github.com/grafana/loki/pull/2733) **owen-d**: Removes wrong capitalizations
* [2728](https://github.com/grafana/loki/pull/2728) **vishesh92**: Docs: Update docs for redis
* [2725](https://github.com/grafana/loki/pull/2725) **dvrkps**: fix some misspells
* [2724](https://github.com/grafana/loki/pull/2724) **MadhavJivrajani**: DOCS: change format of unordered lists in technical docs
* [2716](https://github.com/grafana/loki/pull/2716) **huikang**: Doc: fixing parameter name in configuration
* [2705](https://github.com/grafana/loki/pull/2705) **owen-d**: shows cortextool lint command for loki in alerting docs
* [2702](https://github.com/grafana/loki/pull/2702) **huikang**: Doc: fix broken links in production/README.md
* [2699](https://github.com/grafana/loki/pull/2699) **sandangel**: docs: use repetitive numbering
* [2698](https://github.com/grafana/loki/pull/2698) **bemasher**: Doc: Vague link text.
* [2697](https://github.com/grafana/loki/pull/2697) **owen-d**: updates alerting docs with new cortex tool loki linting support
* [2692](https://github.com/grafana/loki/pull/2692) **philnichol**: Docs: Corrected incorrect instances of (setup|set up)
* [2691](https://github.com/grafana/loki/pull/2691) **UniqueTokens**: Update metrics.md
* [2689](https://github.com/grafana/loki/pull/2689) **pgassmann**: docker plugin documentation update
* [2686](https://github.com/grafana/loki/pull/2686) **demon**: docs: Fix link to code of conduct
* [2657](https://github.com/grafana/loki/pull/2657) **owen-d**: fixes ruler docs & includes ruler configs in cmd/configs + docker img
* [2622](https://github.com/grafana/loki/pull/2622) **sandeepsukhani**: add compactor details and other boltdb-shipper doc improvments
* [2621](https://github.com/grafana/loki/pull/2621) **cyriltovena**: Fixes links in aws tutorials.
* [2606](https://github.com/grafana/loki/pull/2606) **cyriltovena**: More template stage examples.
* [2605](https://github.com/grafana/loki/pull/2605) **Decad**: Update docs to use raw link
* [2600](https://github.com/grafana/loki/pull/2600) **slim-bean**: Docs: Fix broken links on generated site
* [2597](https://github.com/grafana/loki/pull/2597) **nek-00-ken**: Fixup: url to access promtail config sample
* [2595](https://github.com/grafana/loki/pull/2595) **sh0rez**: docs: fix broken links
* [2594](https://github.com/grafana/loki/pull/2594) **wardbekker**: Update README.md
* [2592](https://github.com/grafana/loki/pull/2592) **owen-d**: fixes some doc links
* [2591](https://github.com/grafana/loki/pull/2591) **woodsaj**: Docs: fix links in installation docs
* [2586](https://github.com/grafana/loki/pull/2586) **ms42Q**: Doc fixes: remove typos and long sentence
* [2579](https://github.com/grafana/loki/pull/2579) **oddlittlebird**: Update CODEOWNERS
* [2566](https://github.com/grafana/loki/pull/2566) **owen-d**: Website doc link fixes
* [2528](https://github.com/grafana/loki/pull/2528) **owen-d**: Update tanka.md with steps for using k8s-alpha lib
* [2512](https://github.com/grafana/loki/pull/2512) **palemtnrider**: Documentation: Fixes  install and getting-started links in the readme
* [2508](https://github.com/grafana/loki/pull/2508) **owen-d**: memberlist correct yaml path. closes #2499
* [2506](https://github.com/grafana/loki/pull/2506) **ferdikurniawan**: Docs: fix dead link
* [2505](https://github.com/grafana/loki/pull/2505) **sh0rez**: doc: close code block
* [2501](https://github.com/grafana/loki/pull/2501) **tivvit**: fix incorrect upgrade link
* [2500](https://github.com/grafana/loki/pull/2500) **oddlittlebird**: Docs: Update README.md

#### Helm
* [2746](https://github.com/grafana/loki/pull/2746) **marcosartori**: helm/fluentbit K8S-Logging.Exclude &  and Mem_Buf_Limit toggle
* [2742](https://github.com/grafana/loki/pull/2742) **steven-sheehy**: Fix linting errors and use of deprecated repositories
* [2659](https://github.com/grafana/loki/pull/2659) **rskrishnar**: [Promtail] enables configuring psp in helm chart
* [2554](https://github.com/grafana/loki/pull/2554) **alexandre-allard-scality**: production/helm: add support for PV selector in Loki statefulset

#### FluentD
* [2739](https://github.com/grafana/loki/pull/2739) **jgehrcke**: FluentD loki plugin: add support for bearer_token_file parameter

#### Fluent Bit
* [2568](https://github.com/grafana/loki/pull/2568) **zjj2wry**: fluent-bit plugin support TLS

#### Promtail
* [2723](https://github.com/grafana/loki/pull/2723) **carlpett**: Promtail: Add counter promtail_batch_retries_total
* [2717](https://github.com/grafana/loki/pull/2717) **slim-bean**: Promtail: Fix deadlock on tailer shutdown.
* [2710](https://github.com/grafana/loki/pull/2710) **slim-bean**: Promtail: (and also fluent-bit) change the max batch size to 1MB
* [2708](https://github.com/grafana/loki/pull/2708) **Falco20019**: Promtail: Fix timestamp parser for short year format
* [2658](https://github.com/grafana/loki/pull/2658) **slim-bean**: Promtail: do not mark the position if the file is removed
* [2618](https://github.com/grafana/loki/pull/2618) **slim-bean**: Promtail: Add a stream lagging metric
* [2615](https://github.com/grafana/loki/pull/2615) **aminjam**: Add fallback_formats for timestamp stage
* [2603](https://github.com/grafana/loki/pull/2603) **rfratto**: Expose UserAgent and fix User-Agent version source
* [2575](https://github.com/grafana/loki/pull/2575) **unguiculus**: Promtail: Fix docker-compose.yaml
* [2571](https://github.com/grafana/loki/pull/2571) **rsteneteg**: Promtail: adding pipeline stage for dropping labels
* [2570](https://github.com/grafana/loki/pull/2570) **slim-bean**: Promtail: Fix concurrent map iteration when using stdin
* [2565](https://github.com/grafana/loki/pull/2565) **carlpett**: Add a counter for empty syslog messages
* [2542](https://github.com/grafana/loki/pull/2542) **slim-bean**: Promtail: implement shutdown for the no-op server
* [2532](https://github.com/grafana/loki/pull/2532) **slim-bean**: Promtail: Restart the tailer if we fail to read and upate current position

#### Ksonnet
* [2719](https://github.com/grafana/loki/pull/2719) **halcyondude**: nit: fix formatting for ksonnet/loki
* [2677](https://github.com/grafana/loki/pull/2677) **sandeepsukhani**: fix jsonnet for memcached-writes when using boltdb-shipper
* [2617](https://github.com/grafana/loki/pull/2617) **periklis**: Add config options for loki dashboards
* [2612](https://github.com/grafana/loki/pull/2612) **fredr**: Dashboard: typo in Loki Operational dashboard
* [2599](https://github.com/grafana/loki/pull/2599) **sandeepsukhani**: fix closing bracket in dashboards from loki-mixin
* [2584](https://github.com/grafana/loki/pull/2584) **sandeepsukhani**: Read, Write and operational dashboard improvements
* [2560](https://github.com/grafana/loki/pull/2560) **owen-d**: Jsonnet/ruler
* [2547](https://github.com/grafana/loki/pull/2547) **sandeepsukhani**: jsonnet for running loki using boltdb-shipper
* [2525](https://github.com/grafana/loki/pull/2525) **Duologic**: fix(ksonnet): don't depend on specific k8s version
* [2521](https://github.com/grafana/loki/pull/2521) **charandas**: fix: broken links in Tanka documentation
* [2503](https://github.com/grafana/loki/pull/2503) **owen-d**: Ksonnet docs
* [2494](https://github.com/grafana/loki/pull/2494) **primeroz**: Jsonnet Promtail: Change function for mounting configmap in promtail daemonset

#### Logstash
* [2607](https://github.com/grafana/loki/pull/2607) **adityacs**: Logstash cpu usage fix

#### Build
* [2602](https://github.com/grafana/loki/pull/2602) **sandeepsukhani**: add support for building querytee
* [2561](https://github.com/grafana/loki/pull/2561) **tharun208**: Added logcli docker image
* [2549](https://github.com/grafana/loki/pull/2549) **simnv**: Ignore .exe files build for Windows
* [2527](https://github.com/grafana/loki/pull/2527) **owen-d**: Update docker-compose.yaml to use 1.6.0

#### Docker Logging Driver
* [2459](https://github.com/grafana/loki/pull/2459) **RaitoBezarius**: Docker logging driver: Add a keymod for the extra attributes from the Docker logging driver

### Dependencies

* Go Version:     1.14.2
* Cortex Version: 85942c5703cf22b64cecfd291e7e7c42d1b8c30c

## 1.6.1 (2020-08-24)

This is a small release and only contains two fixes for Promtail:

* [2542](https://github.com/grafana/loki/pull/2542) **slim-bean**: Promtail: implement shutdown for the no-op server
* [2532](https://github.com/grafana/loki/pull/2532) **slim-bean**: Promtail: Restart the tailer if we fail to read and upate current position

The first only applies if you are running Promtail with both `--stdin` and `--server.disabled=true` flags.

The second is a minor rework to how Promtail handles a very specific error when attempting to read the size of a file and failing to do so.

Upgrading Promtail from 1.6.0 to 1.6.1 is only necessary if you have logs full of `msg="error getting tail position and/or size"`, 
the code changed in this release has been unchanged for a long time and we suspect very few people are seeing this issue.

No changes to any other components (Loki, Logcli, etc) are included in this release. 

## 1.6.0 (2020-08-13)

It's the second thursday of the eighth month of the year which means it's time for another Loki Release!!

Before we highlight important features and changes, congratulations to [@adityacs](https://github.com/adityacs), who is the newest member of the Loki team! 
Aditya has been regularly contributing to the Loki project for the past year, with each contribution better than the last. 
Many of the items on the following list were thanks to his hard work. Thank you, Aditya, and welcome to the team!

I think we might have set a new record with 189 PR's in this release!

### Important Notes

**Please Note** There are several changes in this release which might require your attention!

* The NET_BIND_SERVICE capability was removed from the Loki process in the docker image, it's no longer possible to run Loki with the supplied image on a port less than 1024
* If you run microservices, there is an important rollout sequence to prevent query errors.
* Scrape configs have changed for Promtail in both Helm and Ksonnet affecting two labels: `instance` -> `pod` and `container_name` -> `container`.
* Almost all of the Loki Canary metrics were renamed.
* A few command line flags where changed (although they are likely not commonly used)
* If you use ksonnet and run on GCS and Bigtable you may see an error in your config as a default value was removed.
* If you are using boltdb-shipper, you will likekly need to add a new schema_config entry.

Check the [upgrade guide](https://github.com/grafana/loki/blob/master/docs/sources/operations/upgrade.md#160) for detailed information on all these changes.

### Notable Features and Fixes

#### Query language enhancements

* [2150](https://github.com/grafana/loki/pull/2150) introduces `bytes_rate`, which calculates the per second byte rate of a log stream, and `bytes_over_time`, which returns the byte size of a log stream. 
* [2182](https://github.com/grafana/loki/pull/2182) introduces a long list of comparison operators, which will let you write queries like `count_over_time({foo="bar"}[1m]) > 10`. Check out the PR for a more detailed description. 

#### Loki performance improvements

* [2216](https://github.com/grafana/loki/pull/2216), [2218](https://github.com/grafana/loki/pull/2218), and [2219](https://github.com/grafana/loki/pull/2219) all improve how memory is allocated and reused for queries. 
* [2239](https://github.com/grafana/loki/pull/2239) is a huge improvement for certain cases in which a query covers a large number of streams that all overlap in time. Overlapping data is now internally cached while Loki works to sort all the streams into the proper time order. 
* [2293](https://github.com/grafana/loki/pull/2293) was a big refactor to how Loki internally processes log queries vs. metric queries, creating separate code paths to further optimize metric queries. Metric query performance is now 2 to 10 times faster.

If you are using the query-frontend:

* [2441](https://github.com/grafana/loki/pull/2441) improves how label queries can be split and queried in parallel 
* [2123](https://github.com/grafana/loki/pull/2123) allows queries to the `series` API to be split by time and parallelized; and last but most significant
* [1927](https://github.com/grafana/loki/pull/1927) allows for a much larger range of queries to be sharded and performed in parallel. Query sharding is a topic in itself, but as a rough summary, this type of sharding is not time dependent and leverages how data is already stored by Loki to be able to split queries up into 16 separate pieces to be queried at the same time.

#### Promtail

* [2296](https://github.com/grafana/loki/pull/2296) allows Promtail to expose the Loki Push API. With this, you can push from any client to Promtail as if it were Loki, and Promtail can then forward those logs to another Promtail or to Loki. There are some good use cases for this with the Loki Docker Logging Driver; if you want an easier way to configure pipelines or expose metrics collection, point your Docker drivers at a Promtail instance.
* [2282](https://github.com/grafana/loki/pull/2282) contains an example Amazon Lambda where you can use a fan-in approach and ingestion timestamping in Promtail to work around `out of order` issues with multiple Lambdas processing the same log stream. This is one way to get logs from a high-cardinality source without adding a high-cardinality label.
* [2060](https://github.com/grafana/loki/pull/2060) introduces the `Replace` stage, which lets you find and replace or remove text inside a log line. Combined with [2422](https://github.com/grafana/loki/pull/2422) and [2480](https://github.com/grafana/loki/pull/2480), you can now find and replace sensitive data in a log line like a password or email address and replace it with ****, or hash the value to prevent readability, while still being able to trace the value through your logs. Last on the list of pipeline additions, 
* [2496](https://github.com/grafana/loki/pull/2496) adds a `Drop` pipeline stage, which lets you drop log lines based on several criteria options including regex matching content, line length, or the age of the log line. The last two are useful to prevent sending to Loki logs that you know would be rejected based on configured limits in the Loki server.

#### Logstash output plugin

* [1822](https://github.com/grafana/loki/pull/1822) added a Logstash output plugin for Loki. If you have an existing Logstash install, you can now use this plugin to send your logs to Loki to make it easier to try out, or use Loki alongside an existing logging installation.

#### Loki Canary

* [2344](https://github.com/grafana/loki/pull/2344) improved the canaries capabilities for checking for data integrity, including spot checking for logs over a longer time window and running metric queries to verify count_over_time accuracy.

#### Logcli

* [2470](https://github.com/grafana/loki/pull/2470) allows you to color code your log lines based on their stream labels for a nice visual indicator of streams. 
* [2497](https://github.com/grafana/loki/pull/2497) expands on the series API query to Loki with the`--analyze-labels` flag, which can show you a detailed breakdown of your label key and value combinations. This is very useful for finding improper label usage in Loki or labels with high cardinality.
* [2482](https://github.com/grafana/loki/pull/2482), in which LogCLI will automatically batch requests to Loki to allow making queries with a `--limit=` far larger than the server side limit defined in Loki. LogCLI will dispatch the request in a series of queries configured by the `--batch=` parameter (which defaults to 1000) until the requested limit is reached!

#### Misc

* [2453](https://github.com/grafana/loki/pull/2453) improves the error messages when a query times out, as `Context Deadline Exceeded` wasn’t the most intuitive. 
* [2336](https://github.com/grafana/loki/pull/2336) provides two new flags that will print the entire Loki config object at startup. Be warned there are a lot of config options, and many won’t apply to your setup (such as storage configs you aren’t using), but this can be a really useful tool when troubleshooting. Sticking with the theme of best for last, 
* [2224](https://github.com/grafana/loki/pull/2224) and [2288](https://github.com/grafana/loki/pull/2288) improve support for running Loki with a shared Ring using memberlist while not requiring Consul or Etcd. We need to follow up soon with some better documentation or a blog post on this!


### Dependencies

* Go Version:     1.14.2
* Cortex Version: 7014ff11ed70d9d59ad29d0a95e73999c436c47c

### All Changes

#### Loki
* [2484](https://github.com/grafana/loki/pull/2484) **slim-bean**: Loki: fix batch iterator error when all chunks overlap and chunk time ranges are greater than query time range
* [2483](https://github.com/grafana/loki/pull/2483) **sandeepsukhani**: download boltdb files parallelly during reads
* [2472](https://github.com/grafana/loki/pull/2472) **owen-d**: series endpoint uses normal splits
* [2466](https://github.com/grafana/loki/pull/2466) **owen-d**: BatchIter edge cases
* [2463](https://github.com/grafana/loki/pull/2463) **sandeepsukhani**: revendor cortex to latest master
* [2457](https://github.com/grafana/loki/pull/2457) **adityacs**: Fix panic in cassandra storage while registering metrics
* [2453](https://github.com/grafana/loki/pull/2453) **slim-bean**: Loki: Improve error messages on query timeout or cancel
* [2450](https://github.com/grafana/loki/pull/2450) **adityacs**: Fixes panic in runtime_config
* [2449](https://github.com/grafana/loki/pull/2449) **jvrplmlmn**: Replace usage of sync/atomic with uber-go/atomic
* [2441](https://github.com/grafana/loki/pull/2441) **cyriltovena**: Split label names queries in the frontend.
* [2427](https://github.com/grafana/loki/pull/2427) **owen-d**: Revendor cortex
* [2392](https://github.com/grafana/loki/pull/2392) **owen-d**: avoid mutating config while parsing -config.file
* [2346](https://github.com/grafana/loki/pull/2346) **cyriltovena**: Fixes LogQL grouping
* [2336](https://github.com/grafana/loki/pull/2336) **slim-bean**: Loki: add -print-config-stderr flag to dump loki's runtime config to stderr
* [2330](https://github.com/grafana/loki/pull/2330) **slim-bean**: Loki: Use a new context to update the ring state after a failed chunk transfer
* [2328](https://github.com/grafana/loki/pull/2328) **slim-bean**: Loki: Transfer one chunk at a time per series during chunk transfers
* [2327](https://github.com/grafana/loki/pull/2327) **adityacs**: Fix data race in ingester
* [2323](https://github.com/grafana/loki/pull/2323) **cyriltovena**: Improve object key parsing for boltdb shipper.
* [2306](https://github.com/grafana/loki/pull/2306) **cyriltovena**: Fixes buffered iterator skipping very long lines.
* [2302](https://github.com/grafana/loki/pull/2302) **cyriltovena**: Improve entry deduplication.
* [2294](https://github.com/grafana/loki/pull/2294) **cyriltovena**: Remove NET_BIND_SERVICE capability requirement.
* [2293](https://github.com/grafana/loki/pull/2293) **cyriltovena**: Improve metric queries by computing samples at the edges.
* [2288](https://github.com/grafana/loki/pull/2288) **periklis**: Add support for memberlist dns-based discovery
* [2268](https://github.com/grafana/loki/pull/2268) **owen-d**: lock fix for flaky test
* [2266](https://github.com/grafana/loki/pull/2266) **cyriltovena**: Update to latest cortex.
* [2264](https://github.com/grafana/loki/pull/2264) **adityacs**: Fix ingester results for series query
* [2261](https://github.com/grafana/loki/pull/2261) **sandeepsukhani**: create smaller unique files from boltdb shipper and other code refactorings
* [2254](https://github.com/grafana/loki/pull/2254) **slim-bean**: Loki: Series API will return all series with no match or empty matcher
* [2252](https://github.com/grafana/loki/pull/2252) **owen-d**: avoids further time splitting in querysharding mware
* [2250](https://github.com/grafana/loki/pull/2250) **slim-bean**: Loki: Remove redundant log warning
* [2249](https://github.com/grafana/loki/pull/2249) **owen-d**: avoids recording stats in the sharded engine
* [2248](https://github.com/grafana/loki/pull/2248) **cyriltovena**: Add performance profile flags for logcli.
* [2239](https://github.com/grafana/loki/pull/2239) **cyriltovena**: Cache overlapping blocks
* [2224](https://github.com/grafana/loki/pull/2224) **periklis**: Replace memberlist service in favor of cortex provided service
* [2223](https://github.com/grafana/loki/pull/2223) **adityacs**: Add Error method for step evaluators
* [2219](https://github.com/grafana/loki/pull/2219) **cyriltovena**: Reuse slice for the range vector allocations.
* [2218](https://github.com/grafana/loki/pull/2218) **cyriltovena**: Reuse buffer for hash computation in the engine.
* [2216](https://github.com/grafana/loki/pull/2216) **cyriltovena**: Improve point allocations for each steps in the logql engine.
* [2211](https://github.com/grafana/loki/pull/2211) **sandeepsukhani**: query tee proxy with support for comparison of responses
* [2206](https://github.com/grafana/loki/pull/2206) **sandeepsukhani**: disable index dedupe when rf > 1 and current or upcoming index type is boltdb-shipper
* [2204](https://github.com/grafana/loki/pull/2204) **owen-d**: bumps cortex & fixes conflicts
* [2191](https://github.com/grafana/loki/pull/2191) **periklis**: Add flag to disable tracing activation
* [2189](https://github.com/grafana/loki/pull/2189) **owen-d**: Fix vector-scalar comparisons
* [2182](https://github.com/grafana/loki/pull/2182) **owen-d**: Logql comparison ops
* [2178](https://github.com/grafana/loki/pull/2178) **cyriltovena**: Fixes path prefix in the querier.
* [2166](https://github.com/grafana/loki/pull/2166) **sandeepsukhani**: enforce requirment for periodic config for index tables to be 24h when using boltdb shipper
* [2161](https://github.com/grafana/loki/pull/2161) **cyriltovena**: Fix error message for max tail connections.
* [2156](https://github.com/grafana/loki/pull/2156) **sandeepsukhani**: boltdb shipper download failure handling and some refactorings
* [2150](https://github.com/grafana/loki/pull/2150) **cyriltovena**: Bytes aggregations
* [2136](https://github.com/grafana/loki/pull/2136) **cyriltovena**: Fixes Iterator boundaries
* [2123](https://github.com/grafana/loki/pull/2123) **adityacs**: Fix Series API slowness
* [1927](https://github.com/grafana/loki/pull/1927) **owen-d**: Feature/querysharding ii
* [2032](https://github.com/grafana/loki/pull/2032) **tivvit**: Added support for tail to query frontend

#### Promtail
* [2496](https://github.com/grafana/loki/pull/2496) **slim-bean**: Promtail: Drop stage
* [2475](https://github.com/grafana/loki/pull/2475) **slim-bean**: Promtail: force the log level on any Loki Push API target servers to match Promtail's log level.
* [2474](https://github.com/grafana/loki/pull/2474) **slim-bean**: Promtail: use --client.external-labels for all clients
* [2471](https://github.com/grafana/loki/pull/2471) **owen-d**: Fix/promtail yaml config
* [2464](https://github.com/grafana/loki/pull/2464) **slim-bean**: Promtail: Bug: loki push api, clone labels before handling
* [2438](https://github.com/grafana/loki/pull/2438) **rfratto**: pkg/promtail: propagate a logger rather than using util.Logger globally
* [2432](https://github.com/grafana/loki/pull/2432) **pyr0hu**: Promtail: Allow empty replace values for replace stage
* [2422](https://github.com/grafana/loki/pull/2422) **wardbekker**: Template: Added a sha256 template function for obfuscating / anonymize PII data in e.g. the replace stage
* [2414](https://github.com/grafana/loki/pull/2414) **rfratto**: Add RegisterFlagsWithPrefix to config structs
* [2386](https://github.com/grafana/loki/pull/2386) **cyriltovena**: Add regex function to promtail template stage.
* [2345](https://github.com/grafana/loki/pull/2345) **adityacs**: Refactor Promtail target manager code
* [2301](https://github.com/grafana/loki/pull/2301) **flixr**: Promtail: support unix timestamps with fractional seconds
* [2296](https://github.com/grafana/loki/pull/2296) **slim-bean**: Promtail: Loki Push API
* [2282](https://github.com/grafana/loki/pull/2282) **owen-d**: Lambda-Promtail
* [2242](https://github.com/grafana/loki/pull/2242) **carlpett**: Set user agent on outgoing http requests
* [2196](https://github.com/grafana/loki/pull/2196) **cyriltovena**: Adds default -config.file for the promtail docker images.
* [2127](https://github.com/grafana/loki/pull/2127) **bastjan**: Update go-syslog to accept non-UTF8 encoding in syslog message
* [2111](https://github.com/grafana/loki/pull/2111) **adityacs**: Fix Promtail journal seeking known position
* [2105](https://github.com/grafana/loki/pull/2105) **fatpat**: promtail: Add Entry variable to template
* [1118](https://github.com/grafana/loki/pull/1118) **shuttie**: promtail: fix high CPU usage on large kubernetes clusters.
* [2060](https://github.com/grafana/loki/pull/2060) **adityacs**: Feature: Replace stage in pipeline
* [2087](https://github.com/grafana/loki/pull/2087) **adityacs**: Set JournalTarget Priority value to keyword

#### Logcli
* [2497](https://github.com/grafana/loki/pull/2497) **slim-bean**: logcli: adds --analyize-labels to logcli series command and changes how labels are provided to the command
* [2482](https://github.com/grafana/loki/pull/2482) **slim-bean**: Logcli: automatically batch requests
* [2470](https://github.com/grafana/loki/pull/2470) **adityacs**: colored labels output for logcli
* [2235](https://github.com/grafana/loki/pull/2235) **pstibrany**: logcli: Remove single newline from the raw line before printing.
* [2126](https://github.com/grafana/loki/pull/2126) **cyriltovena**: Validate local storage config for the logcli
* [2083](https://github.com/grafana/loki/pull/2083) **adityacs**: Support querying labels on time range in logcli

#### Docs
* [2473](https://github.com/grafana/loki/pull/2473) **owen-d**: fixes lambda-promtail relative doc link
* [2454](https://github.com/grafana/loki/pull/2454) **oddlittlebird**: Create CODEOWNERS
* [2439](https://github.com/grafana/loki/pull/2439) **till**: Docs: updated "Upgrading" for docker driver
* [2437](https://github.com/grafana/loki/pull/2437) **wardbekker**: DOCS: clarified globbing behaviour of __path__ of the doublestar library
* [2431](https://github.com/grafana/loki/pull/2431) **endu**: fix dead link
* [2425](https://github.com/grafana/loki/pull/2425) **RichiH**: Change conduct contact email address
* [2420](https://github.com/grafana/loki/pull/2420) **petuhovskiy**: Fix docker driver doc
* [2418](https://github.com/grafana/loki/pull/2418) **cyriltovena**: Add logstash to clients page with FrontMatter.
* [2402](https://github.com/grafana/loki/pull/2402) **cyriltovena**: More fixes for the website.
* [2400](https://github.com/grafana/loki/pull/2400) **tontongg**: Fix URL to LogQL documentation
* [2398](https://github.com/grafana/loki/pull/2398) **robbymilo**: Docs - update links, readme
* [2397](https://github.com/grafana/loki/pull/2397) **coderanger**: 📝 Note that entry_parser is deprecated.
* [2396](https://github.com/grafana/loki/pull/2396) **dnsmichi**: Docs: Fix Fluentd title (visible in menu)
* [2391](https://github.com/grafana/loki/pull/2391) **cyriltovena**: Update fluentd docs and fixes links for the website.
* [2390](https://github.com/grafana/loki/pull/2390) **cyriltovena**: Fluent bit docs
* [2389](https://github.com/grafana/loki/pull/2389) **cyriltovena**: Docker driver doc
* [2385](https://github.com/grafana/loki/pull/2385) **abowloflrf**: Update logo link in README.md
* [2378](https://github.com/grafana/loki/pull/2378) **robbymilo**: Sync docs to website
* [2360](https://github.com/grafana/loki/pull/2360) **owen-d**: Makes timestamp parsing docs clearer
* [2358](https://github.com/grafana/loki/pull/2358) **rille111**: Documentation: Add example for having separate pvc for loki, using helm
* [2357](https://github.com/grafana/loki/pull/2357) **owen-d**: Storage backend examples
* [2338](https://github.com/grafana/loki/pull/2338) **cyriltovena**: Add a complete tutorial on how to ship logs from AWS EKS.
* [2335](https://github.com/grafana/loki/pull/2335) **cyriltovena**: Improve documentation of the metric stage.
* [2331](https://github.com/grafana/loki/pull/2331) **cyriltovena**: Add a tutorial to forward AWS ECS logs to Loki.
* [2321](https://github.com/grafana/loki/pull/2321) **cyriltovena**: Tutorial to run Promtail on AWS EC2
* [2318](https://github.com/grafana/loki/pull/2318) **adityacs**: Configuration documentation improvements
* [2317](https://github.com/grafana/loki/pull/2317) **owen-d**: remove DynamoDB chunk store doc
* [2308](https://github.com/grafana/loki/pull/2308) **wardbekker**: Added a link to the replace parsing stage
* [2305](https://github.com/grafana/loki/pull/2305) **rafaelpissolatto**: Fix schema_config store value
* [2285](https://github.com/grafana/loki/pull/2285) **adityacs**: Fix local.md doc
* [2284](https://github.com/grafana/loki/pull/2284) **owen-d**: Update local.md
* [2279](https://github.com/grafana/loki/pull/2279) **Fra-nk**: Documentation: Refine LogQL documentation
* [2273](https://github.com/grafana/loki/pull/2273) **RichiH**: Fix typo
* [2247](https://github.com/grafana/loki/pull/2247) **carlpett**: docs: Fix missing quotes
* [2233](https://github.com/grafana/loki/pull/2233) **vyzigold**: docs: Add readmes to individual helm charts
* [2220](https://github.com/grafana/loki/pull/2220) **oddlittlebird**: Docs: Local install edits
* [2217](https://github.com/grafana/loki/pull/2217) **fredr**: docs: BoltDB typo
* [2215](https://github.com/grafana/loki/pull/2215) **fredr**: docs: Correct loki address for docker-compose
* [2172](https://github.com/grafana/loki/pull/2172) **cyriltovena**: Update old link for pipeline stages.
* [2163](https://github.com/grafana/loki/pull/2163) **slim-bean**: docs: fix an error in the example log line and byte counter metrics
* [2160](https://github.com/grafana/loki/pull/2160) **slim-bean**: Fix some errors in the upgrade guide to 1.5.0 and add some missing notes discovered by users.
* [2152](https://github.com/grafana/loki/pull/2152) **eamonryan**: Fix typo in promtail ClusterRole
* [2139](https://github.com/grafana/loki/pull/2139) **adityacs**: Fix configuration docs
* [2137](https://github.com/grafana/loki/pull/2137) **RichiH**: Propose new governance
* [2136](https://github.com/grafana/loki/pull/2136) **cyriltovena**: Fixes Iterator boundaries
* [2125](https://github.com/grafana/loki/pull/2125) **theMercedes**: Update logql.md
* [2112](https://github.com/grafana/loki/pull/2112) **nileshcs**: Documentation: Outdated fluentd image name, UID details, link update
* [2092](https://github.com/grafana/loki/pull/2092) **i-takizawa**: docs: make <placeholders> visible

#### Build
* [2467](https://github.com/grafana/loki/pull/2467) **slim-bean**: Update Loki build image

#### Ksonnet
* [2460](https://github.com/grafana/loki/pull/2460) **Duologic**: refactor: use $.core.v1.envVar
* [2452](https://github.com/grafana/loki/pull/2452) **slim-bean**: ksonnet: Reduce querier parallelism to a more sane default value and remove the default setting for storage_backend
* [2377](https://github.com/grafana/loki/pull/2377) **Duologic**: refactor: moved jaeger-agent-mixin
* [2373](https://github.com/grafana/loki/pull/2373) **slim-bean**: Ksonnet: Add a Pod Disruption Budget to Loki Ingesters
* [2185](https://github.com/grafana/loki/pull/2185) **cyriltovena**: Refactor mixin routes and add series API.
* [2162](https://github.com/grafana/loki/pull/2162) **slim-bean**: ksonnet: Fix up datasources and variables in Loki Operational
* [2091](https://github.com/grafana/loki/pull/2091) **beorn7**: Keep scrape config in line with the new Prometheus scrape config

#### Docker logging driver
* [2435](https://github.com/grafana/loki/pull/2435) **cyriltovena**: Add more precisions on the docker driver installed on the daemon.
* [2343](https://github.com/grafana/loki/pull/2343) **jdfalk**: loki-docker-driver: Change "ignoring empty line" to debug logging
* [2295](https://github.com/grafana/loki/pull/2295) **cyriltovena**: Remove mount in the docker driver.
* [2199](https://github.com/grafana/loki/pull/2199) **cyriltovena**: Docker driver relabeling
* [2116](https://github.com/grafana/loki/pull/2116) **cyriltovena**: Allows to change the log driver mode and buffer size.

#### Logstash output plugin
* [2415](https://github.com/grafana/loki/pull/2415) **cyriltovena**: Set service values via --set for logstash.
* [2410](https://github.com/grafana/loki/pull/2410) **adityacs**: logstash code refactor and doc improvements
* [1822](https://github.com/grafana/loki/pull/1822) **adityacs**: Loki Logstash Plugin

#### Loki canary
* [2413](https://github.com/grafana/loki/pull/2413) **slim-bean**: Loki-Canary: Backoff retries on query failures, add histograms for query performance.
* [2369](https://github.com/grafana/loki/pull/2369) **slim-bean**: Loki Canary: One more round of improvements to query for missing websocket entries up to max-wait
* [2350](https://github.com/grafana/loki/pull/2350) **slim-bean**: Canary tweaks
* [2344](https://github.com/grafana/loki/pull/2344) **slim-bean**: Loki-Canary: Add query spot checking and metric count checking
* [2259](https://github.com/grafana/loki/pull/2259) **ombre8**: Canary: make stream configurable

#### Fluentd
* [2407](https://github.com/grafana/loki/pull/2407) **cyriltovena**: bump fluentd version to release a new gem.
* [2399](https://github.com/grafana/loki/pull/2399) **tarokkk**: fluentd: Make fluentd version requirements permissive
* [2179](https://github.com/grafana/loki/pull/2179) **takanabe**: Improve fluentd plugin development experience
* [2171](https://github.com/grafana/loki/pull/2171) **takanabe**: Add server TLS certificate verification

#### Fluent Bit
* [2375](https://github.com/grafana/loki/pull/2375) **cyriltovena**: Fixes the fluentbit batchwait  backward compatiblity.
* [2367](https://github.com/grafana/loki/pull/2367) **dojci**: fluent-bit: Add more loki client configuration options
* [2365](https://github.com/grafana/loki/pull/2365) **dojci**: fluent-bit: Fix fluent-bit exit callback when buffering is enabled
* [2290](https://github.com/grafana/loki/pull/2290) **cyriltovena**: Fixes the lint issue merged to master.
* [2286](https://github.com/grafana/loki/pull/2286) **adityacs**: Fix fluent-bit newline and tab characters
* [2142](https://github.com/grafana/loki/pull/2142) **dojci**: Add FIFO queue persistent buffering for fluent bit output plugin
* [2089](https://github.com/grafana/loki/pull/2089) **FrederikNS**: Allow configuring more options for output configuration

#### Helm
* [2406](https://github.com/grafana/loki/pull/2406) **steven-sheehy**: Helm: Fix regression in chart name
* [2379](https://github.com/grafana/loki/pull/2379) **StevenReitsma**: production/helm: Add emptyDir volume type to promtail PSP
* [2366](https://github.com/grafana/loki/pull/2366) **StevenReitsma**: production/helm: Add projected and downwardAPI volume types to PodSecurityPolicy (#2355)
* [2258](https://github.com/grafana/loki/pull/2258) **Synehan**: helm: add annotations to service monitor
* [2241](https://github.com/grafana/loki/pull/2241) **chauffer**: Kubernetes manifests: Remove namespace from cluster-wide resources
* [2238](https://github.com/grafana/loki/pull/2238) **vhrosales**: helm: Add loadBalancerIP option to loki chart
* [2205](https://github.com/grafana/loki/pull/2205) **joschi36**: BUG: add missing namespace in ingress object
* [2197](https://github.com/grafana/loki/pull/2197) **cyriltovena**: Render loki datasources even if Grafana is disabled.
* [2141](https://github.com/grafana/loki/pull/2141) **cyriltovena**: Adds the ability to have a pull secrets for Promtail.
* [2099](https://github.com/grafana/loki/pull/2099) **allout58**: helm/loki-stack: Support Prometheus on a sub-path in Grafana config
* [2086](https://github.com/grafana/loki/pull/2086) **osela**: helm/loki-stack: render loki datasource only if grafana is enabled
* [2091](https://github.com/grafana/loki/pull/2091) **beorn7**: Keep scrape config in line with the new Prometheus scrape config

#### Build
* [2371](https://github.com/grafana/loki/pull/2371) **cyriltovena**: Fixes helm publish that needs now to add repo.
* [2341](https://github.com/grafana/loki/pull/2341) **slim-bean**: Build: Fix CI helm test
* [2309](https://github.com/grafana/loki/pull/2309) **cyriltovena**: Test again arm32 on internal ci.
* [2307](https://github.com/grafana/loki/pull/2307) **cyriltovena**: Removes arm32 for now as we're migrating the CI.
* [2287](https://github.com/grafana/loki/pull/2287) **wardbekker**: Change the Grafana image to latest
* [2212](https://github.com/grafana/loki/pull/2212) **roidelapluie**: Remove unhelpful/problematic term in circleci.yml


## 1.5.0 (2020-05-20)

It's been a busy month and a half since 1.4.0 was released, and a lot of new improvements have been added to Loki since!

Be prepared for some configuration changes that may cause some bumps when upgrading, 
we apologize for this but are always striving to reach the right compromise of code simplicity and user/operating experience. 

In this case we opted to keep a simplified configuration inline with Cortex rather than a more complicated and error prone internal config mapping or difficult to implement support for multiple config names for the same feature.

This does result in breaking config changes for some configurations, however, these will fail fast and with the [list of diffs](https://cortexmetrics.io/docs/changelog/#config-file-breaking-changes) from the Cortex project should be quick to fix.

### Important Notes

**Be prepared for breaking config changes.**  Loki 1.5.0 vendors cortex [v1.0.1-0.20200430170006-3462eb63f324](https://github.com/cortexproject/cortex/commit/3462eb63f324c649bbaa122933bc591b710f4e48), 
there were substantial breaking config changes in Cortex 1.0 which standardized config options, and fixed typos.

**The Loki docker image user has changed to no longer be root**

Check the [upgrade guide](https://github.com/grafana/loki/blob/master/docs/sources/operations/upgrade.md#150) for more detailed information on these changes.

### Notable Features and Fixes

There are quite a few we want to mention listed in order they were merged (mostly)

* [1837](https://github.com/grafana/loki/pull/1837) **sandeepsukhani**: flush boltdb to object store

This is perhaps the most exciting feature of 1.5.0, the first steps in removing a dependency on a separate index store!  This feature is still very new and experimental, however, we want this to be the future for Loki.  Only requiring just an object store.

If you want to test this new feature, and help us find any bugs, check out the [docs](docs/operations/storage/boltdb-shipper.md) to learn more and get started.

* [2073](https://github.com/grafana/loki/pull/2073) **slim-bean**: Loki: Allow configuring query_store_max_look_back_period when running a filesystem store and boltdb-shipper

This is even more experimental than the previous feature mentioned however also pretty exciting for Loki users who use the filesystem storage. We can leverage changes made in [1837](https://github.com/grafana/loki/pull/1837) to now allow Loki to run in a clustered mode with individual filesystem stores!

Please check out the last section in the [filesystem docs](docs/operations/storage/filesystem.md) for more details on how this works and how to use it!

* [2095](https://github.com/grafana/loki/pull/2095) **cyriltovena**: Adds backtick for the quoted string token lexer.

This will come as a big win to anyone who is writing complicated reqular expressions in either their Label matchers or Filter Expressions.  Starting now you can use the backtick to encapsulate your regex **and not have to do any escaping of special characters!!**

Examples:

```
{name="cassandra"} |~ `error=\w+`
{name!~`mysql-\d+`}
```

* [2055](https://github.com/grafana/loki/pull/2055) **aknuds1**: Chore: Fix spelling of per second in code

This is technically a breaking change for anyone who wrote code to processes the new statistics output in the query result added in 1.4.0, we apologize to anyone in this situation but if we don't fix this kind of error now it will be there forever.
And at the same time we didn't feel it was appropriate to make any major api revision changes for such a new feature and simple change.  We are always trying to use our best judgement in cases like this.

* [2031](https://github.com/grafana/loki/pull/2031) **cyriltovena**: Improve protobuf serialization

Thanks @cyriltovena for another big performance improvement in Loki, this time around protbuf's!

* [2021](https://github.com/grafana/loki/pull/2021) **slim-bean**: Loki: refactor validation and improve error messages
* [2012](https://github.com/grafana/loki/pull/2012) **slim-bean**: Loki: Improve logging and add metrics to streams dropped by stream limit

These two changes standardize the metrics used to report when a tenant hits a limit, now all discarded samples should be reported under `loki_discarded_samples_total` and you no longer need to also reference `cortex_discarded_samples_total`.
Additionally error messages were improved to help clients take better action when hitting limits.

* [1970](https://github.com/grafana/loki/pull/1970) **cyriltovena**: Allow to aggregate binary operations.

Another nice improvement to the query language which allows queries like this to work now:

```
sum by (job) (count_over_time({namespace="tns"}[5m] |= "level=error") / count_over_time({namespace="tns"}[5m]))
```

* [1713](https://github.com/grafana/loki/pull/1713) **adityacs**: Log error message for invalid checksum

In the event something went wrong with a stored chunk, rather than fail the query we ignore the chunk and return the rest.

* [2066](https://github.com/grafana/loki/pull/2066) **slim-bean**: Promtail: metrics stage can also count line bytes

This is a nice extension to a previous feature which let you add a metric to count log lines per stream, you can now count log bytes per stream.

Check out [this example](docs/clients/promtail/configuration.md#counter) to configure this in your promtail pipelines.

* [1935](https://github.com/grafana/loki/pull/1935) **cyriltovena**: Support stdin target via flag instead of automatic detection.

Third times a charm!  With 1.4.0 we allowed sending logs directly to promtail via stdin, with 1.4.1 we released a patch for this feature which wasn't detecting stdin correctly on some operating systems.
Unfortunately after a few more bug reports it seems this change caused some more undesired side effects so we decided to not try to autodetect stdin at all, instead now you must pass the `--stdin` flag if you want Promtail to listen for logs on stdin.

* [2076](https://github.com/grafana/loki/pull/2076) **cyriltovena**: Allows to pass inlined pipeline stages to the docker driver.
* [1906](https://github.com/grafana/loki/pull/1906) **cyriltovena**: Add no-file and keep-file log option for docker driver.

The docker logging driver received a couple very nice updates, it's always been challenging to configure pipeline stages for the docker driver, with the first PR there are now a few easier ways to do this!
In the second PR we added config options to control keeping any log files on the host when using the docker logging driver, allowing you to run with no disk access if you would like, as well as allowing you to control keeping log files available after container restarts.

** [1864](https://github.com/grafana/loki/pull/1864) **cyriltovena**: Sign helm package with GPG.

We now GPG sign helm packages!

### All Changes

#### Loki

* [2097](https://github.com/grafana/loki/pull/2097) **owen-d**: simplifies/updates some of our configuration examples
* [2095](https://github.com/grafana/loki/pull/2095) **cyriltovena**: Adds backtick for the quoted string token lexer.
* [2093](https://github.com/grafana/loki/pull/2093) **cyriltovena**: Fixes unit in stats request log.
* [2088](https://github.com/grafana/loki/pull/2088) **slim-bean**: Loki: allow no encoding/compression on chunks
* [2078](https://github.com/grafana/loki/pull/2078) **owen-d**: removes yolostring 
* [2073](https://github.com/grafana/loki/pull/2073) **slim-bean**: Loki: Allow configuring query_store_max_look_back_period when running a filesystem store and boltdb-shipper
* [2064](https://github.com/grafana/loki/pull/2064) **cyriltovena**: Reverse entry iterator pool
* [2059](https://github.com/grafana/loki/pull/2059) **cyriltovena**: Recover from panic in http and grpc handlers.
* [2058](https://github.com/grafana/loki/pull/2058) **cyriltovena**: Fix a bug in range vector skipping data.
* [2055](https://github.com/grafana/loki/pull/2055) **aknuds1**: Chore: Fix spelling of per second in code
* [2046](https://github.com/grafana/loki/pull/2046) **gouthamve**: Fix bug in logql parsing that leads to crash.
* [2050](https://github.com/grafana/loki/pull/2050) **aknuds1**: Chore: Correct typo "per seconds"
* [2034](https://github.com/grafana/loki/pull/2034) **sandeepsukhani**: some metrics for measuring performance and failures in boltdb shipper
* [2031](https://github.com/grafana/loki/pull/2031) **cyriltovena**: Improve protobuf serialization
* [2030](https://github.com/grafana/loki/pull/2030) **adityacs**: Update loki to cortex master
* [2023](https://github.com/grafana/loki/pull/2023) **cyriltovena**: Support post requests in the frontend queryrange handler.
* [2021](https://github.com/grafana/loki/pull/2021) **slim-bean**: Loki: refactor validation and improve error messages
* [2019](https://github.com/grafana/loki/pull/2019) **slim-bean**: make `loki_ingester_memory_streams` Gauge per tenant.
* [2012](https://github.com/grafana/loki/pull/2012) **slim-bean**: Loki: Improve logging and add metrics to streams dropped by stream limit
* [2010](https://github.com/grafana/loki/pull/2010) **cyriltovena**: Update lz4 library to latest to ensure deterministic output.
* [2001](https://github.com/grafana/loki/pull/2001) **sandeepsukhani**: table client for boltdb shipper to enforce retention
* [1995](https://github.com/grafana/loki/pull/1995) **sandeepsukhani**: make boltdb shipper singleton and some other minor refactoring
* [1987](https://github.com/grafana/loki/pull/1987) **slim-bean**: Loki: Add a missing method to facade which is called by the metrics storage client in cortex
* [1982](https://github.com/grafana/loki/pull/1982) **cyriltovena**: Update cortex to latest.
* [1977](https://github.com/grafana/loki/pull/1977) **cyriltovena**: Ensure trace propagation in our logs.
* [1976](https://github.com/grafana/loki/pull/1976) **slim-bean**: incorporate some better defaults into table-manager configs
* [1975](https://github.com/grafana/loki/pull/1975) **slim-bean**: Update cortex vendoring to latest master
* [1970](https://github.com/grafana/loki/pull/1970) **cyriltovena**: Allow to aggregate binary operations.
* [1965](https://github.com/grafana/loki/pull/1965) **slim-bean**: Loki: Adds an `interval` paramater to query_range queries allowing a sampling of events to be returned based on the provided interval
* [1964](https://github.com/grafana/loki/pull/1964) **owen-d**: chunk bounds metric now records 8h range in 1h increments
* [1963](https://github.com/grafana/loki/pull/1963) **cyriltovena**: Improve the local config to work locally and inside docker.
* [1961](https://github.com/grafana/loki/pull/1961) **jpmcb**: [Bug] Workaround for broken etcd gomod import
* [1958](https://github.com/grafana/loki/pull/1958) **owen-d**: chunk lifespan histogram
* [1956](https://github.com/grafana/loki/pull/1956) **sandeepsukhani**: update cortex to latest master
* [1953](https://github.com/grafana/loki/pull/1953) **jpmcb**: Go mod: explicit golang.org/x/net replace
* [1950](https://github.com/grafana/loki/pull/1950) **cyriltovena**: Fixes case handling in regex simplification.
* [1949](https://github.com/grafana/loki/pull/1949) **SerialVelocity**: [Loki]: Cleanup dockerfile
* [1946](https://github.com/grafana/loki/pull/1946) **slim-bean**: Loki Update the cut block size counter when creating a memchunk from byte slice
* [1939](https://github.com/grafana/loki/pull/1939) **owen-d**: adds config validation, similar to cortex
* [1916](https://github.com/grafana/loki/pull/1916) **cyriltovena**: Add cap_net_bind_service linux capabilities to Loki.
* [1914](https://github.com/grafana/loki/pull/1914) **owen-d**: only fetches one chunk per series in /series
* [1875](https://github.com/grafana/loki/pull/1875) **owen-d**: support `match[]` encoding
* [1869](https://github.com/grafana/loki/pull/1869) **pstibrany**: Update Cortex to latest master
* [1846](https://github.com/grafana/loki/pull/1846) **owen-d**: Sharding optimizations I: AST mapping
* [1838](https://github.com/grafana/loki/pull/1838) **cyriltovena**: Move default port for Loki to 3100 everywhere.
* [1837](https://github.com/grafana/loki/pull/1837) **sandeepsukhani**: flush boltdb to object store
* [1834](https://github.com/grafana/loki/pull/1834) **Mario-Hofstaetter**: Loki/Change local storage directory to /loki/ and fix permissions (#1833)
* [1819](https://github.com/grafana/loki/pull/1819) **cyriltovena**: Adds a counter for total flushed chunks per reason.
* [1816](https://github.com/grafana/loki/pull/1816) **sdojjy**: loki can not be started with loki-local-config.yaml
* [1810](https://github.com/grafana/loki/pull/1810) **cyriltovena**: Optimize empty filter queries.
* [1809](https://github.com/grafana/loki/pull/1809) **cyriltovena**: Test stats memchunk
* [1804](https://github.com/grafana/loki/pull/1804) **pstibrany**: Convert Loki modules to services
* [1799](https://github.com/grafana/loki/pull/1799) **pstibrany**: loki: update Cortex to master
* [1798](https://github.com/grafana/loki/pull/1798) **adityacs**: Support configurable maximum of the limits parameter
* [1713](https://github.com/grafana/loki/pull/1713) **adityacs**: Log error message for invalid checksum
* [1706](https://github.com/grafana/loki/pull/1706) **cyriltovena**: Non-root user docker image for Loki.

#### Logcli
* [2027](https://github.com/grafana/loki/pull/2027) **pstibrany**: logcli: Query needs to be stored into url.RawQuery, and not url.Path
* [2000](https://github.com/grafana/loki/pull/2000) **cyriltovena**: Improve URL building in the logcli to strip trailing /.
* [1922](https://github.com/grafana/loki/pull/1922) **bavarianbidi**: logcli: org-id/tls-skip-verify set via env var
* [1861](https://github.com/grafana/loki/pull/1861) **yeya24**: Support series API in logcli
* [1850](https://github.com/grafana/loki/pull/1850) **chrischdi**: BugFix: Fix logcli client to use OrgID in LiveTail
* [1814](https://github.com/grafana/loki/pull/1814) **cyriltovena**: Logcli remote storage.
* [1712](https://github.com/grafana/loki/pull/1712) **rfratto**: clarify logcli commands and output

#### Promtail
* [2069](https://github.com/grafana/loki/pull/2069) **slim-bean**: Promtail: log at debug level when nothing matches the specified path for a file target
* [2066](https://github.com/grafana/loki/pull/2066) **slim-bean**: Promtail: metrics stage can also count line bytes
* [2049](https://github.com/grafana/loki/pull/2049) **adityacs**: Fix promtail client default values
* [2075](https://github.com/grafana/loki/pull/2075) **cyriltovena**: Fixes a panic in dry-run when using external labels.
* [2026](https://github.com/grafana/loki/pull/2026) **adityacs**: Targets not required in promtail config
* [2004](https://github.com/grafana/loki/pull/2004) **cyriltovena**: Adds config to disable HTTP and GRPC server in Promtail.
* [1935](https://github.com/grafana/loki/pull/1935) **cyriltovena**: Support stdin target via flag instead of automatic detection.
* [1920](https://github.com/grafana/loki/pull/1920) **alexanderGalushka**: feat: tms readiness check bypass implementation
* [1894](https://github.com/grafana/loki/pull/1894) **cyriltovena**: Fixes possible panic in json pipeline stage.
* [1865](https://github.com/grafana/loki/pull/1865) **adityacs**: Fix flaky promtail test
* [1815](https://github.com/grafana/loki/pull/1815) **adityacs**: Log error message when source does not exist in extracted values
* [1627](https://github.com/grafana/loki/pull/1627) **rfratto**: Proposal: Promtail Push API

#### Docker Driver
* [2076](https://github.com/grafana/loki/pull/2076) **cyriltovena**: Allows to pass inlined pipeline stages to the docker driver.
* [2054](https://github.com/grafana/loki/pull/2054) **bkmit**: Docker driver: Allow to provision external pipeline files to plugin
* [1906](https://github.com/grafana/loki/pull/1906) **cyriltovena**: Add no-file and keep-file log option for docker driver.
* [1903](https://github.com/grafana/loki/pull/1903) **cyriltovena**: Log docker driver config map.

#### Fluentd
* [2074](https://github.com/grafana/loki/pull/2074) **osela**: fluentd plugin: support placeholders in tenant field
* [2006](https://github.com/grafana/loki/pull/2006) **Skeen**: fluent-plugin-loki: Restructuring and CI
* [1909](https://github.com/grafana/loki/pull/1909) **jgehrcke**: fluentd loki plugin README: add note about labels
* [1853](https://github.com/grafana/loki/pull/1853) **wardbekker**: bump gem version
* [1811](https://github.com/grafana/loki/pull/1811) **JamesJJ**: Error handling: Show data stream at "debug" level, not "warn"

#### Fluent Bit
* [2040](https://github.com/grafana/loki/pull/2040) **avii-ridge**: Add extraOutputs variable to support multiple outputs for fluent-bit
* [1915](https://github.com/grafana/loki/pull/1915) **DirtyCajunRice**: Fix fluent-bit metrics
* [1890](https://github.com/grafana/loki/pull/1890) **dottedmag**: fluentbit: JSON encoding: avoid base64 encoding of []byte inside other slices
* [1791](https://github.com/grafana/loki/pull/1791) **cyriltovena**: Improve fluentbit logfmt.

#### Ksonnet
* [1980](https://github.com/grafana/loki/pull/1980) **cyriltovena**: Log slow query from the frontend by default in ksonnet.

##### Mixins
* [2080](https://github.com/grafana/loki/pull/2080) **beorn7**: mixin: Accept suffixes to pod name in instance labels
* [2044](https://github.com/grafana/loki/pull/2044) **slim-bean**: Dashboards: fixes the cpu usage graphs
* [2043](https://github.com/grafana/loki/pull/2043) **joe-elliott**: Swapped to container restarts over terminated reasons
* [2041](https://github.com/grafana/loki/pull/2041) **slim-bean**: Dashboard: Loki Operational improvements
* [1934](https://github.com/grafana/loki/pull/1934) **tomwilkie**: Put loki-mixin and promtail-mixin dashboards in a folder.
* [1913](https://github.com/grafana/loki/pull/1913) **tomwilkie**: s/dashboards/grafanaDashboards.

#### Helm
* [2038](https://github.com/grafana/loki/pull/2038) **oke-py**: Docs: update Loki Helm Chart document to support Helm 3
* [2015](https://github.com/grafana/loki/pull/2015) **etashsingh**: Change image tag from 1.4.1 to 1.4.0 in Helm chart
* [1981](https://github.com/grafana/loki/pull/1981) **sshah90**: added extraCommandlineArgs in values file
* [1967](https://github.com/grafana/loki/pull/1967) **rdxmb**: helm chart: add missing line feed
* [1898](https://github.com/grafana/loki/pull/1898) **stefanandres**: [helm loki/promtail] make UpdateStrategy configurable
* [1871](https://github.com/grafana/loki/pull/1871) **stefanandres**: [helm loki/promtail] Add systemd-journald example with extraMount, extraVolumeMount
* [1864](https://github.com/grafana/loki/pull/1864) **cyriltovena**: Sign helm package with GPG.
* [1825](https://github.com/grafana/loki/pull/1825) **polar3130**: Helm/loki-stack: refresh default grafana.image.tag to 6.7.0
* [1817](https://github.com/grafana/loki/pull/1817) **bclermont**: Helm chart: Prevent prometheus to scrape both services

#### Loki Canary
* [1891](https://github.com/grafana/loki/pull/1891) **joe-elliott**: Addition of a `/suspend` endpoint to Loki Canary

#### Docs
* [2056](https://github.com/grafana/loki/pull/2056) **cyriltovena**: Update api.md
* [2014](https://github.com/grafana/loki/pull/2014) **jsoref**: Spelling
* [1999](https://github.com/grafana/loki/pull/1999) **oddlittlebird**: Docs: Added labels content
* [1974](https://github.com/grafana/loki/pull/1974) **rfratto**: fix stores for chunk and index in documentation for period_config
* [1966](https://github.com/grafana/loki/pull/1966) **oddlittlebird**: Docs: Update docker.md
* [1951](https://github.com/grafana/loki/pull/1951) **cstyan**: Move build from source instructions to root readme.
* [1945](https://github.com/grafana/loki/pull/1945) **FlorianLudwig**: docs: version pin the docker image in docker-compose
* [1925](https://github.com/grafana/loki/pull/1925) **wardbekker**: Clarified that the api push path needs to be specified.
* [1905](https://github.com/grafana/loki/pull/1905) **sshah90**: updating typo for end time parameter in api docs
* [1888](https://github.com/grafana/loki/pull/1888) **slim-bean**: docs: cleaning up the comments for the cache_config, default_validity option
* [1887](https://github.com/grafana/loki/pull/1887) **slim-bean**: docs: Adding a config change in release 1.4 upgrade doc, updating readme with new doc links
* [1881](https://github.com/grafana/loki/pull/1881) **cyriltovena**: Add precision about the range notation for LogQL.
* [1879](https://github.com/grafana/loki/pull/1879) **slim-bean**: docs: update promtail docs for backoff
* [1873](https://github.com/grafana/loki/pull/1873) **owen-d**: documents frontend worker
* [1870](https://github.com/grafana/loki/pull/1870) **ushuz**: Docs: Keep plugin install command example in one line
* [1856](https://github.com/grafana/loki/pull/1856) **slim-bean**: docs: tweak the doc section of the readme a little
* [1852](https://github.com/grafana/loki/pull/1852) **slim-bean**: docs: clean up schema recommendations
* [1843](https://github.com/grafana/loki/pull/1843) **vishesh92**: Docs: Update configuration docs for redis

#### Build
* [2042](https://github.com/grafana/loki/pull/2042) **rfratto**: Fix drone
* [2009](https://github.com/grafana/loki/pull/2009) **cyriltovena**: Adds :delegated flags to speed up build experience on MacOS.
* [1942](https://github.com/grafana/loki/pull/1942) **owen-d**: delete tag script filters by prefix instead of substring
* [1918](https://github.com/grafana/loki/pull/1918) **slim-bean**: build: This Dockerfile is a remnant from a long time ago, not needed.
* [1911](https://github.com/grafana/loki/pull/1911) **slim-bean**: build: push images for `k` branches
* [1849](https://github.com/grafana/loki/pull/1849) **cyriltovena**: Pin helm version in circle-ci helm testing workflow.


## 1.4.1 (2020-04-06)

We realized after the release last week that piping data into promtail was not working on Linux or Windows, this should fix this issue for both platforms:

* [1893](https://github.com/grafana/loki/pull/1893) **cyriltovena**: Removes file size check for pipe, not provided by linux.

Also thanks to @dottedmag for providing this fix for Fluent Bit!

* [1890](https://github.com/grafana/loki/pull/1890) **dottedmag**: fluentbit: JSON encoding: avoid base64 encoding of []byte inside other slices

## 1.4.0 (2020-04-01)

Over 130 PR's merged for this release, from 40 different contributors!!  We continue to be humbled and thankful for the growing community of contributors and users of Loki.  Thank you all so much.

### Important Notes

**Really, this is important**

Before we get into new features, version 1.4.0 brings with it the first (that we are aware of) upgrade dependency.

We have created a dedicated page for upgrading Loki in the [operations section of the docs](https://github.com/grafana/loki/blob/master/docs/sources/operations/upgrade.md#140)

The docker image tag naming was changed, the starting in 1.4.0 docker images no longer have the `v` prefix: `grafana/loki:1.4.0`

Also you should be aware we are now pruning old `master-xxxxx` docker images from docker hub, currently anything older than 90 days is removed.  **We will never remove released versions of Loki**

### Notable Features

* [1661](https://github.com/grafana/loki/pull/1661) **cyriltovena**: Frontend & Querier query statistics instrumentation.

The API now returns a plethora of stats into the work Loki performed to execute your query, eventually this will be displayed in some form in Grafana to help users better understand how "expensive" their queries are.  Our goal here initially was to better instrument the recent work done in v1.3.0 on query parallelization and to better understand the performance of each part of Loki.  In the future we are looking at additional ideas to provide feedback to users to tailor their queries for better performance.

* [1652](https://github.com/grafana/loki/pull/1652) **cyriltovena**: --dry-run Promtail.
* [1649](https://github.com/grafana/loki/pull/1649) **cyriltovena**: Pipe data to Promtail

This is a long overdue addition to Promtail which can help setup and debug pipelines, with these new features you can do this to feed a single log line into Promtail:

```bash
echo -n 'level=debug msg="test log (200)"' | cmd/promtail/promtail -config.file=cmd/promtail/promtail-local-config.yaml --dry-run -log.level=debug 2>&1 | sed 's/^.*stage/stage/g'
```

`-log.level=debug 2>&1 | sed 's/^.*stage/stage/g` are added to enable debug output, direct the output to stdout, and a sed filter to remove some noise from the log lines.

The `stdin` functionality also works without `--dry-run` allowing you to feed any logs into Promtail via `stdin` and send them to Loki

* [1677](https://github.com/grafana/loki/pull/1677) **owen-d**: Literal Expressions in LogQL
* [1662](https://github.com/grafana/loki/pull/1662) **owen-d**: Binary operators in LogQL

These two extensions to LogQL now let you execute queries like this:

    * `sum(rate({app="foo"}[5m])) * 2` 
    * `sum(rate({app="foo"}[5m]))/1e6` 

* [1678](https://github.com/grafana/loki/pull/1678) **slim-bean**: promtail: metrics pipeline count all log lines

Now you can get per-stream line counts as a metric from promtail, useful for seeing which applications log the most

```yaml
- metrics:
    line_count_total:
      config:
        action: inc
        match_all: true
      description: A running counter of all lines with their corresponding
        labels
      type: Counter
```

* [1558](https://github.com/grafana/loki/pull/1558) **owen-d**: ingester.max-chunk-age
* [1572](https://github.com/grafana/loki/pull/1572) **owen-d**: Feature/query ingesters within

These two configs let you set the max time a chunk can stay in memory in Loki, this is useful to keep memory usage down as well as limit potential loss of data if ingesters crash.  Combine this with the `query_ingesters_within` config and you can have your queriers skip asking the ingesters for data which you know won't still be in memory (older than max_chunk_age).

**NOTE** Do not set the `max_chunk_age` too small, the default of 1h is probably a good point for most people.  Loki does not perform well when you flush many small chunks (such as when your logs have too much cardinality), setting this lower than 1h risks flushing too many small chunks.

* [1581](https://github.com/grafana/loki/pull/1581) **slim-bean**: Add sleep to canary reconnect on error

This isn't a feature but it's an important fix, this is the second time our canaries have tried to DDOS our Loki clusters so you should update to prevent them from trying to attack you.  Aggressive little things these canaries...

* [1840](https://github.com/grafana/loki/pull/1840) **slim-bean**: promtail: Retry 429 rate limit errors from Loki, increase default retry limits
* [1845](https://github.com/grafana/loki/pull/1845) **wardbekker**: throw exceptions on HTTPTooManyRequests and HTTPServerError so Fluentd will retry

These two PR's change how 429 HTTP Response codes are handled (Rate Limiting), previously these responses were dropped, now they will be retried for these clients

    * Promtail
    * Docker logging driver
    * Fluent Bit
    * Fluentd

This pushes the failure to send logs to two places. First is the retry limits. The defaults in promtail (and thus also the Docker logging driver and Fluent Bit, which share the same underlying code) will retry 429s (and 500s) on an exponential backoff for up to about 8.5 mins on the default configurations. (This can be changed; see the [config docs](https://github.com/grafana/loki/blob/v1.4.0/docs/clients/promtail/configuration.md#client_config) for more info.)

The second place would be the log file itself. At some point, most log files roll based on size or time. Promtail makes an attempt to read a rolled log file but will only try once. If you are very sensitive to lost logs, give yourself really big log files with size-based rolling rules and increase those retry timeouts. This should protect you from Loki server outages or network issues.

### All Changes

There are many other important fixes and improvements to Loki, way too many to call out in individual detail, so take a look!

#### Loki
* [1810](https://github.com/grafana/loki/pull/1810) **cyriltovena**: Optimize empty filter queries.
* [1809](https://github.com/grafana/loki/pull/1809) **cyriltovena**: Test stats memchunk
* [1807](https://github.com/grafana/loki/pull/1807) **pracucci**: Enable global limits by default in production mixin
* [1802](https://github.com/grafana/loki/pull/1802) **cyriltovena**: Add a test for duplicates count in the heap iterator and fixes it.
* [1799](https://github.com/grafana/loki/pull/1799) **pstibrany**: loki: update Cortex to master
* [1797](https://github.com/grafana/loki/pull/1797) **cyriltovena**: Use ingester client GRPC call options from config.
* [1794](https://github.com/grafana/loki/pull/1794) **pstibrany**: loki: Convert module names to string
* [1793](https://github.com/grafana/loki/pull/1793) **johncming**: pkg/chunkenc: fix leak of pool.
* [1789](https://github.com/grafana/loki/pull/1789) **adityacs**: Fix loki exit on jaeger agent not being present
* [1787](https://github.com/grafana/loki/pull/1787) **cyriltovena**: Regexp simplification
* [1785](https://github.com/grafana/loki/pull/1785) **pstibrany**: Update Cortex to master
* [1758](https://github.com/grafana/loki/pull/1758) **cyriltovena**: Query range should not support date where start == end.
* [1750](https://github.com/grafana/loki/pull/1750) **talham7391**: Clearer error response from push endpoint when labels are malformed
* [1746](https://github.com/grafana/loki/pull/1746) **cyriltovena**: Update cortex vendoring to include frontend status code improvement.
* [1745](https://github.com/grafana/loki/pull/1745) **cyriltovena**: Refactor querier http error handling.
* [1736](https://github.com/grafana/loki/pull/1736) **adityacs**: Add /ready endpoint to table-manager
* [1733](https://github.com/grafana/loki/pull/1733) **cyriltovena**: This logs queries with latency tag when  recording stats.
* [1730](https://github.com/grafana/loki/pull/1730) **adityacs**: Fix nil pointer dereference in ingester client
* [1719](https://github.com/grafana/loki/pull/1719) **cyriltovena**: Expose QueryType function.
* [1718](https://github.com/grafana/loki/pull/1718) **cyriltovena**: Better logql metric status code.
* [1708](https://github.com/grafana/loki/pull/1708) **cyriltovena**: Increase discarded samples when line is too long.
* [1704](https://github.com/grafana/loki/pull/1704) **owen-d**: api support for scalars
* [1686](https://github.com/grafana/loki/pull/1686) **owen-d**: max line lengths (component + tenant overrides)
* [1684](https://github.com/grafana/loki/pull/1684) **cyriltovena**: Ensure status codes are set correctly in the frontend.
* [1677](https://github.com/grafana/loki/pull/1677) **owen-d**: Literal Expressions in LogQL
* [1662](https://github.com/grafana/loki/pull/1662) **owen-d**: Binary operators in LogQL
* [1661](https://github.com/grafana/loki/pull/1661) **cyriltovena**: Frontend & Querier query statistics instrumentation.
* [1651](https://github.com/grafana/loki/pull/1651) **owen-d**: removes duplicate logRangeExprExt grammar
* [1636](https://github.com/grafana/loki/pull/1636) **cyriltovena**: Fixes stats summary computation.
* [1630](https://github.com/grafana/loki/pull/1630) **owen-d**: adds stringer methods for all ast expr types
* [1626](https://github.com/grafana/loki/pull/1626) **owen-d**: compiler guarantees for logql exprs
* [1616](https://github.com/grafana/loki/pull/1616) **owen-d**: cache key cant be reused when an interval changes
* [1615](https://github.com/grafana/loki/pull/1615) **cyriltovena**: Add statistics to query_range and instant_query API.
* [1612](https://github.com/grafana/loki/pull/1612) **owen-d**: bumps cortex to 0.6.1 master
* [1605](https://github.com/grafana/loki/pull/1605) **owen-d**: Decouple logql engine/AST from execution context
* [1582](https://github.com/grafana/loki/pull/1582) **slim-bean**: Change new stats names
* [1579](https://github.com/grafana/loki/pull/1579) **rfratto**: Disable transfers in loki-local-config.yaml
* [1572](https://github.com/grafana/loki/pull/1572) **owen-d**: Feature/query ingesters within
* [1677](https://github.com/grafana/loki/pull/1677) **owen-d**: Introduces numeric literals in LogQL
* [1569](https://github.com/grafana/loki/pull/1569) **owen-d**: refactors splitby to not require buffered channels
* [1567](https://github.com/grafana/loki/pull/1567) **owen-d**: adds span metadata for split queries
* [1565](https://github.com/grafana/loki/pull/1565) **owen-d**: Feature/per tenant splitby
* [1562](https://github.com/grafana/loki/pull/1562) **sandeepsukhani**: limit for concurrent tail requests
* [1558](https://github.com/grafana/loki/pull/1558) **owen-d**: ingester.max-chunk-age
* [1484](https://github.com/grafana/loki/pull/1484) **pstibrany**: loki: use new runtimeconfig package from Cortex

#### Promtail
* [1840](https://github.com/grafana/loki/pull/1840) **slim-bean**: promtail: Retry 429 rate limit errors from Loki, increase default retry limits
* [1775](https://github.com/grafana/loki/pull/1775) **slim-bean**: promtail: remove the read lines counter when the log file stops being tailed
* [1770](https://github.com/grafana/loki/pull/1770) **adityacs**: Fix single job with multiple service discovery elements
* [1765](https://github.com/grafana/loki/pull/1765) **adityacs**: Fix error in templating when extracted key has nil value
* [1743](https://github.com/grafana/loki/pull/1743) **dtennander**: Promtail: Ignore dropped entries in subsequent metric-stages in pipelines.
* [1687](https://github.com/grafana/loki/pull/1687) **adityacs**: Fix panic in labels debug message
* [1683](https://github.com/grafana/loki/pull/1683) **slim-bean**: promtail: auto-prune stale metrics
* [1678](https://github.com/grafana/loki/pull/1678) **slim-bean**: promtail: metrics pipeline count all log lines
* [1666](https://github.com/grafana/loki/pull/1666) **adityacs**: Support entire extracted value map in template pipeline stage
* [1664](https://github.com/grafana/loki/pull/1664) **adityacs**: Support custom prefix name in metrics stage
* [1660](https://github.com/grafana/loki/pull/1660) **rfratto**: pkg/promtail/positions: handle empty positions file
* [1652](https://github.com/grafana/loki/pull/1652) **cyriltovena**: --dry-run Promtail.
* [1649](https://github.com/grafana/loki/pull/1649) **cyriltovena**: Pipe data to Promtail
* [1602](https://github.com/grafana/loki/pull/1602) **slim-bean**: Improve promtail configuration docs

#### Helm
* [1731](https://github.com/grafana/loki/pull/1731) **billimek**: [promtail helm chart] - Expand promtail syslog svc to support values
* [1688](https://github.com/grafana/loki/pull/1688) **fredgate**: Loki stack helm chart can deploy datasources without Grafana
* [1632](https://github.com/grafana/loki/pull/1632) **lukipro**: Added support for imagePullSecrets in Loki Helm chart
* [1620](https://github.com/grafana/loki/pull/1620) **rsteneteg**: [promtail helm chart] option to set fs.inotify.max_user_instances with init container
* [1617](https://github.com/grafana/loki/pull/1617) **billimek**: [promtail helm chart] Enable support for syslog service
* [1590](https://github.com/grafana/loki/pull/1590) **polar3130**: Helm/loki-stack: refresh default grafana.image.tag to 6.6.0
* [1587](https://github.com/grafana/loki/pull/1587) **polar3130**: Helm/loki-stack: add template for the service name to connect to loki
* [1585](https://github.com/grafana/loki/pull/1585) **monotek**: [loki helm chart] added ingress
* [1553](https://github.com/grafana/loki/pull/1553) **got-root**: helm: Allow setting 'loadBalancerSourceRanges' for the loki service
* [1529](https://github.com/grafana/loki/pull/1529) **tourea**: Promtail Helm Chart: Add support for passing environment variables

#### Jsonnet
* [1776](https://github.com/grafana/loki/pull/1776) **Eraac**: fix typo: Not a binary operator: =
* [1767](https://github.com/grafana/loki/pull/1767) **joe-elliott**: Dashboard Cleanup
* [1766](https://github.com/grafana/loki/pull/1766) **joe-elliott**: Move dashboards out into their own json files
* [1757](https://github.com/grafana/loki/pull/1757) **slim-bean**: promtail-mixin: Allow choosing promtail name
* [1756](https://github.com/grafana/loki/pull/1756) **sh0rez**: fix(ksonnet): named parameters for containerPort
* [1749](https://github.com/grafana/loki/pull/1749) **slim-bean**: Increasing the threshold for a file lag and reducing the severity to warning
* [1748](https://github.com/grafana/loki/pull/1748) **slim-bean**: jsonnet: Breakout promtail mixin.
* [1739](https://github.com/grafana/loki/pull/1739) **cyriltovena**: Fixes frontend args in libsonnet.
* [1735](https://github.com/grafana/loki/pull/1735) **cyriltovena**: Allow to configure global limits via the jsonnet deployment.
* [1705](https://github.com/grafana/loki/pull/1705) **cyriltovena**: Add overrides file for our jsonnet library.
* [1699](https://github.com/grafana/loki/pull/1699) **pracucci**: Increased production distributors memory request and limit
* [1689](https://github.com/grafana/loki/pull/1689) **shokada**: Add headers for WebSocket
* [1665](https://github.com/grafana/loki/pull/1665) **cyriltovena**: Query frontend service should be headless.
* [1613](https://github.com/grafana/loki/pull/1613) **cyriltovena**: Fixes config change in the result cache

#### Fluent Bit
* [1791](https://github.com/grafana/loki/pull/1791) **cyriltovena**: Improve fluentbit logfmt.
* [1717](https://github.com/grafana/loki/pull/1717) **adityacs**: Fluent-bit: Fix panic error when AutoKubernetesLabels is true

#### Fluentd
* [1811](https://github.com/grafana/loki/pull/1811) **JamesJJ**: Error handling: Show data stream at "debug" level, not "warn"
* [1728](https://github.com/grafana/loki/pull/1728) **irake99**: docs: fix outdated link to fluentd
* [1703](https://github.com/grafana/loki/pull/1703) **Skeen**:  fluent-plugin-grafana-loki: Update fluentd base image to current images (edge)
* [1656](https://github.com/grafana/loki/pull/1656) **takanabe**: Convert second(Integer class) to nanosecond precision
* [1646](https://github.com/grafana/loki/pull/1646) **takanabe**: Fix rubocop violation for fluentd/fluent-plugin-loki
* [1603](https://github.com/grafana/loki/pull/1603) **tarokkk**: fluentd-plugin: add URI validation

#### Docs
* [1781](https://github.com/grafana/loki/pull/1781) **candlerb**: Docs: Recommended schema is now v11
* [1771](https://github.com/grafana/loki/pull/1771) **rfratto**: change slack url to slack.grafana.com and use https
* [1738](https://github.com/grafana/loki/pull/1738) **jgehrcke**: docs: observability.md: clarify lines vs. entries
* [1707](https://github.com/grafana/loki/pull/1707) **dangoodman**: Fix regex in pipeline-example.yml
* [1697](https://github.com/grafana/loki/pull/1697) **oke-py**: fix promtail/templates/NOTES.txt to show correctly port-forward command
* [1675](https://github.com/grafana/loki/pull/1675) **owen-d**: maintainer links & usernames
* [1673](https://github.com/grafana/loki/pull/1673) **cyriltovena**: Add Owen to the maintainer team.
* [1671](https://github.com/grafana/loki/pull/1671) **shokada**: Update tanka.md so that promtail.yml is the correct format
* [1648](https://github.com/grafana/loki/pull/1648) **ShotaKitazawa**: loki-canary: fix indent of DaemonSet manifest written in .md file
* [1642](https://github.com/grafana/loki/pull/1642) **slim-bean**: Improve systemd field docs
* [1641](https://github.com/grafana/loki/pull/1641) **pastatopf**: Correct syntax of rate example
* [1634](https://github.com/grafana/loki/pull/1634) **takanabe**: Unite docs for fluentd plugin
* [1619](https://github.com/grafana/loki/pull/1619) **shaikatz**: PeriodConfig documentation fix dynamodb -> aws-dynamo
* [1611](https://github.com/grafana/loki/pull/1611) **owen-d**: loki frontend docs additions
* [1609](https://github.com/grafana/loki/pull/1609) **Lusitaniae**: Fix wget syntax in documentation
* [1608](https://github.com/grafana/loki/pull/1608) **PabloCastellano**: Documentation: Recommend using the latest schema version (v11)
* [1601](https://github.com/grafana/loki/pull/1601) **rfratto**: Clarify regex escaping rules
* [1598](https://github.com/grafana/loki/pull/1598) **cyriltovena**: Update tanka.md doc.
* [1586](https://github.com/grafana/loki/pull/1586) **MrSaints**: Fix typo in changelog for 1.3.0
* [1504](https://github.com/grafana/loki/pull/1504) **hsraju**: Updated configuration.md

#### Logcli
* [1808](https://github.com/grafana/loki/pull/1808) **slim-bean**: logcli: log the full stats and send to stderr instead of stdout
* [1682](https://github.com/grafana/loki/pull/1682) **adityacs**: BugFix: Fix logcli --quiet parameter parsing issue
* [1644](https://github.com/grafana/loki/pull/1644) **cyriltovena**: This improves the log output for statistics in the logcli.
* [1638](https://github.com/grafana/loki/pull/1638) **owen-d**: adds query stats and org id options in logcli
* [1573](https://github.com/grafana/loki/pull/1573) **cyriltovena**: Improve logql query statistics collection.

#### Loki Canary
* [1653](https://github.com/grafana/loki/pull/1653) **slim-bean**: Canary needs its logo
* [1581](https://github.com/grafana/loki/pull/1581) **slim-bean**: Add sleep to canary reconnect on error

#### Build
* [1780](https://github.com/grafana/loki/pull/1780) **slim-bean**: build: Update the CD deploy task name
* [1762](https://github.com/grafana/loki/pull/1762) **dgzlopes**: Bump testify to 1.5.1
* [1742](https://github.com/grafana/loki/pull/1742) **slim-bean**: build: fix deploy on tagged build
* [1741](https://github.com/grafana/loki/pull/1741) **slim-bean**: add darwin and freebsd binaries to release output
* [1740](https://github.com/grafana/loki/pull/1740) **rfratto**: Fix 32-bit Promtail ARM docker builds from Drone
* [1710](https://github.com/grafana/loki/pull/1710) **adityacs**: Add goimport local-prefixes configuration to .golangci.yml
* [1647](https://github.com/grafana/loki/pull/1647) **mattmendick**: Attempting to add `informational` only feedback for codecov
* [1640](https://github.com/grafana/loki/pull/1640) **rfratto**: ci: print error messages when an API request fails
* [1639](https://github.com/grafana/loki/pull/1639) **rfratto**: ci: prune docker tags prefixed with "master-" older than 90 days
* [1637](https://github.com/grafana/loki/pull/1637) **rfratto**: ci: pin plugins/manifest image tag
* [1633](https://github.com/grafana/loki/pull/1633) **rfratto**: ci: make manifest publishing run in serial
* [1629](https://github.com/grafana/loki/pull/1629) **slim-bean**: Ignore markdown files in codecoverage
* [1628](https://github.com/grafana/loki/pull/1628) **rfratto**: Exempt proposals from stale bot
* [1614](https://github.com/grafana/loki/pull/1614) **mattmendick**: Codecov: Update config to add informational flag
* [1600](https://github.com/grafana/loki/pull/1600) **mattmendick**: Codecov circleci test [WIP]

#### Tooling
* [1577](https://github.com/grafana/loki/pull/1577) **pstibrany**: Move chunks-inspect tool to Loki repo

## 1.3.0 (2020-01-16)

### What's New?? ###

With 1.3.0 we are excited to announce several improvements focusing on performance! 

First and most significant is the Query Frontend:

* [1442](https://github.com/grafana/loki/pull/1442) **cyriltovena**: Loki Query Frontend

The query frontend allows for sharding queries by time and dispatching them in parallel to multiple queriers, giving true horizontal scaling ability for queries.  Take a look at the [jsonnet changes](https://github.com/grafana/loki/pull/1442/files?file-filters%5B%5D=.libsonnet) to see how we are deploying this in our production setup.  Keep an eye out for a blog post with more information on how the frontend works and more information on this exciting new feature.

In our quest to improve query performance, we discovered that gzip, while good for compression ratio, is not the best for speed.  So we introduced the ability to select from several different compression algorithms:

* [1411](https://github.com/grafana/loki/pull/1411) **cyriltovena**: Adds configurable compression algorithms for chunks

We are currently testing out LZ4 and snappy, LZ4 seemed like a good fit however we found that it didn't always compress the same data to the same output which was causing some troubles for another important improvement:

* [1438](https://github.com/grafana/loki/pull/1438) **pstibrany**: pkg/ingester: added sync period flags

Extending on the work done by @bboreham on Cortex, @pstibrany added a few new flags and code to synchronize chunks between ingesters, which reduces the number of chunks persisted to object stores and therefore also reduces the number of chunks loaded on queries and the amount of de-duplication work which needs to be done.  

As mentioned above, LZ4 was in some cases compressing the same data with a different result which was interfering with this change, we are still investigating the cause of this issue (It may be in how we implemented something, or may be in the compression code itself).  For now we have switched to snappy which has seen a reduction in data written to the object store from almost 3x the source data (with a replication factor of 3) to about 1.5x, saving a lot of duplicated log storage!

Another valuable change related to chunks:

* [1406](https://github.com/grafana/loki/pull/1406) **slim-bean**: allow configuring a target chunk size in compressed bytes

With this change you can set a `chunk_target_size` and Loki will attempt to fill a chunk to approx that size before flushing (previously a chunk size was a hard coded 10 blocks where the default block size is 262144 bytes).  Larger chunks are beneficial for a few reasons, mainly on reducing API calls to your object store when performing queries, but also in reducing overhead in a few places, especially when processing very high volume log streams.

Another big improvement is the introduction of accurate rate limiting when running microservices:

* [1486](https://github.com/grafana/loki/pull/1486) **pracucci**: Add ingestion rate global limit support

Previously the rate limit was applied at each distributor, however with traffic split over many distributors the limit would need to be adjusted accordingly.  This meant that scaling up distributors required changing the limit.  Now this information is communicated between distributors such that the limit should be applied accurately regardless of the number of distributors.

And last but not least on the notable changes list is a new feature for Promtail:

* [1275](https://github.com/grafana/loki/pull/1275) **bastjan**: pkg/promtail: IETF Syslog (RFC5424) Support

With this change Promtail can receive syslogs via TCP!  Thanks to @bastjan for all the hard work on this submission!

### Important things to note:

* [1519](https://github.com/grafana/loki/pull/1519) Changes a core behavior in Loki regarding logs with duplicate content AND duplicate timestamps, previously Loki would store logs with duplicate timestamps and content, moving forward logs with duplicate content AND timestamps will be silently ignored.  Mainly this change is to prevent duplicates that appear when a batch is retried (the first entry in the list would be inserted again, now it will be ignored).  Logs with the same timestamp and different content will still be accepted.
* [1486](https://github.com/grafana/loki/pull/1486) Deprecated `-distributor.limiter-reload-period` flag / distributor's `limiter_reload_period` config option.

### All Changes

Once again we can't thank our community and contributors enough for the significant work that everyone is adding to Loki, the entire list of changes is long!!

#### Loki
* [1526](https://github.com/grafana/loki/pull/1526) **codesome**: Support <selector> <range> <filters> for aggregation
* [1522](https://github.com/grafana/loki/pull/1522) **cyriltovena**: Adds support for the old query string regexp in the frontend.
* [1519](https://github.com/grafana/loki/pull/1519) **rfratto**: pkg/chunkenc: ignore duplicate lines pushed to a stream
* [1511](https://github.com/grafana/loki/pull/1511) **sandlis**: querier: fix panic in tailer when max tail duration exceeds
* [1499](https://github.com/grafana/loki/pull/1499) **slim-bean**: Fix a panic in chunk prefetch
* [1495](https://github.com/grafana/loki/pull/1495) **slim-bean**: Prefetch chunks while processing
* [1496](https://github.com/grafana/loki/pull/1496) **cyriltovena**: Add duplicates info and remove timing informations.
* [1490](https://github.com/grafana/loki/pull/1490) **owen-d**: Fix/deadlock frontend queue
* [1489](https://github.com/grafana/loki/pull/1489) **owen-d**: unifies reverse iterators
* [1488](https://github.com/grafana/loki/pull/1488) **cyriltovena**: Fixes response json encoding and add regression tests.
* [1486](https://github.com/grafana/loki/pull/1486) **pracucci**: Add ingestion rate global limit support* [1493](https://github.com/grafana/loki/pull/1493) **pracucci**: Added max streams per user global limit
* [1480](https://github.com/grafana/loki/pull/1480) **cyriltovena**: Close iterator properly and check nil before releasing buffers.
* [1473](https://github.com/grafana/loki/pull/1473) **rfratto**: pkg/querier: don't query all ingesters
* [1470](https://github.com/grafana/loki/pull/1470) **cyriltovena**: Validates limit parameter.
* [1448](https://github.com/grafana/loki/pull/1448) **cyriltovena**: Improving storage benchmark
* [1445](https://github.com/grafana/loki/pull/1445) **cyriltovena**: Add decompression tracing instrumentation.
* [1442](https://github.com/grafana/loki/pull/1442) **cyriltovena**: Loki Query Frontend
* [1438](https://github.com/grafana/loki/pull/1438) **pstibrany**: pkg/ingester: added sync period flags
* [1433](https://github.com/grafana/loki/pull/1433) **zendern**: Using strict parsing for yaml configs
* [1425](https://github.com/grafana/loki/pull/1425) **pstibrany**: pkg/ingester: Added possibility to disable transfers.
* [1423](https://github.com/grafana/loki/pull/1423) **pstibrany**: pkg/chunkenc: Fix BenchmarkRead to focus on reading chunks, not converting bytes to string
* [1421](https://github.com/grafana/loki/pull/1421) **pstibrany**: pkg/chunkenc: change default LZ4 buffer size to 64k.
* [1420](https://github.com/grafana/loki/pull/1420) **cyriltovena**: Sets the chunk encoding correctly when creating chunk from bytes.
* [1419](https://github.com/grafana/loki/pull/1419) **owen-d**: Enables Series API in loki
* [1413](https://github.com/grafana/loki/pull/1413) **pstibrany**: RangeQuery benchmark optimizations
* [1411](https://github.com/grafana/loki/pull/1411) **cyriltovena**: Adds configurable compression algorithms for chunks
* [1409](https://github.com/grafana/loki/pull/1409) **slim-bean**: change the chunk size histogram to allow for bigger buckets
* [1408](https://github.com/grafana/loki/pull/1408) **slim-bean**: forgot to register the new metric for counting blocks per chunk
* [1406](https://github.com/grafana/loki/pull/1406) **slim-bean**: allow configuring a target chunk size in compressed bytes
* [1405](https://github.com/grafana/loki/pull/1405) **pstibrany**: Convert string to bytes once only when doing string filtering.
* [1396](https://github.com/grafana/loki/pull/1396) **pstibrany**: pkg/cfg: print help only when requested, and print it on stdout
* [1383](https://github.com/grafana/loki/pull/1383) **beornf**: Read websocket close in tail handler
* [1071](https://github.com/grafana/loki/pull/1071) **rfratto**: pkg/ingester: limit total number of errors a stream can return on push
* [1545](https://github.com/grafana/loki/pull/1545) **joe-elliott**: Critical n => m conversions
* [1541](https://github.com/grafana/loki/pull/1541) **owen-d**: legacy endpoint 400s metric queries

#### Promtail
* [1515](https://github.com/grafana/loki/pull/1515) **slim-bean**: Promtail: Improve position and size metrics
* [1485](https://github.com/grafana/loki/pull/1485) **p37ruh4**: Fileglob parsing fixes
* [1472](https://github.com/grafana/loki/pull/1472) **owen-d**: positions.ignore-corruptions
* [1453](https://github.com/grafana/loki/pull/1453) **chancez**: pkg/promtail: Initialize counters to 0 when creating client
* [1436](https://github.com/grafana/loki/pull/1436) **rfratto**: promtail: add support for passing through journal entries as JSON
* [1426](https://github.com/grafana/loki/pull/1426) **wphan**: Support microsecond timestamp format
* [1416](https://github.com/grafana/loki/pull/1416) **pstibrany**: pkg/promtail/client: missing URL in client returns error
* [1275](https://github.com/grafana/loki/pull/1275) **bastjan**: pkg/promtail: IETF Syslog (RFC5424) Support

#### Fluent Bit
* [1455](https://github.com/grafana/loki/pull/1455) **JensErat**: fluent-bit-plugin: re-enable failing JSON marshaller tests; pass error instead of logging and ignoring
* [1294](https://github.com/grafana/loki/pull/1294) **JensErat**: fluent-bit: multi-instance support
* [1514](https://github.com/grafana/loki/pull/1514) **shane-axiom**: fluent-plugin-grafana-loki: Add `fluentd_thread` label when `flush_thread_count` > 1

#### Fluentd
* [1500](https://github.com/grafana/loki/pull/1500) **cyriltovena**: Bump fluentd plugin to 1.2.6.
* [1475](https://github.com/grafana/loki/pull/1475) **Horkyze**: fluentd-plugin: call gsub for strings only

#### Docker Driver
* [1414](https://github.com/grafana/loki/pull/1414) **cyriltovena**: Adds tenant-id for docker driver.

#### Logcli
* [1492](https://github.com/grafana/loki/pull/1492) **sandlis**: logcli: replaced GRAFANA_* with LOKI_* in logcli env vars, set default server url for logcli to localhost

#### Helm
* [1534](https://github.com/grafana/loki/pull/1534) **olivierboudet**: helm : fix fluent-bit parser configuration syntax
* [1506](https://github.com/grafana/loki/pull/1506) **terjesannum**: helm: add podsecuritypolicy for fluent-bit
* [1431](https://github.com/grafana/loki/pull/1431) **eugene100**: Helm: fix issue with config.clients
* [1430](https://github.com/grafana/loki/pull/1430) **olivierboudet**: helm : allow to define custom parsers to use with fluentbit.io/parser annotation
* [1418](https://github.com/grafana/loki/pull/1418) **evalsocket**: Helm chart url added in helm.md
* [1336](https://github.com/grafana/loki/pull/1336) **terjesannum**: helm: support adding init containers to the loki pod
* [1530](https://github.com/grafana/loki/pull/1530) **WeiBanjo**: Allow extra command line args for external labels like hostname

#### Jsonnet
* [1518](https://github.com/grafana/loki/pull/1518) **benjaminhuo**: Fix error 'Field does not exist: jaeger_mixin' in tk show
* [1501](https://github.com/grafana/loki/pull/1501) **anarcher**: jsonnet: fix common/defaultPorts parameters
* [1497](https://github.com/grafana/loki/pull/1497) **cyriltovena**: Update Loki mixin to include frontend QPS and latency.
* [1478](https://github.com/grafana/loki/pull/1478) **cyriltovena**: Fixes the typo in the result cache config of the Loki ksonnet lib.
* [1543](https://github.com/grafana/loki/pull/1543) **sh0rez**: fix(ksonnet): use apps/v1

#### Docs
* [1531](https://github.com/grafana/loki/pull/1531) **fitzoh**: Documentation: Add note on using Loki with Amazon ECS
* [1521](https://github.com/grafana/loki/pull/1521) **rfratto**: docs: Document timestamp ordering rules
* [1516](https://github.com/grafana/loki/pull/1516) **rfratto**: Link to release docs in README.md, not master docs
* [1508](https://github.com/grafana/loki/pull/1508) **cyriltovena**: Fixes bad json in Loki API documentation.
* [1505](https://github.com/grafana/loki/pull/1505) **sandlis**: doc: fix sample yaml in docs for installing promtail to k8s
* [1481](https://github.com/grafana/loki/pull/1481) **terjesannum**: docs: fix broken promtail link
* [1474](https://github.com/grafana/loki/pull/1474) **Eraac**: <doc>: information about max_look_back_period
* [1471](https://github.com/grafana/loki/pull/1471) **cyriltovena**: Update README.md
* [1466](https://github.com/grafana/loki/pull/1466) **Eraac**: <documentation>: Update IAM requirement
* [1441](https://github.com/grafana/loki/pull/1441) **vtereso**: <Docs>: README spelling fix
* [1437](https://github.com/grafana/loki/pull/1437) **daixiang0**: fix all misspell
* [1432](https://github.com/grafana/loki/pull/1432) **joe-elliott**: Removed unsupported encodings from docs
* [1399](https://github.com/grafana/loki/pull/1399) **vishesh92**: Docs: Add configuration docs for redis
* [1394](https://github.com/grafana/loki/pull/1394) **chancez**: Documentation: Fix example AWS storage configuration
* [1227](https://github.com/grafana/loki/pull/1227) **daixiang0**: Add docker install doc
* [1560](https://github.com/grafana/loki/pull/1560) **robshep**: Promtail Docs: Update output.md
* [1546](https://github.com/grafana/loki/pull/1546) **mattmendick**: Removing third-party link
* [1539](https://github.com/grafana/loki/pull/1539) **j18e**: docs: fix syntax error in pipeline example

#### Build
* [1494](https://github.com/grafana/loki/pull/1494) **pracucci**: Fixed TOUCH_PROTOS in all DroneCI pipelines
* [1479](https://github.com/grafana/loki/pull/1479) **owen-d**: TOUCH_PROTOS build arg for dockerfile
* [1476](https://github.com/grafana/loki/pull/1476) **owen-d**: initiates docker daemon for circle windows builds
* [1469](https://github.com/grafana/loki/pull/1469) **rfratto**: Makefile: re-enable journal scraping on ARM

#### New Members!
* [1415](https://github.com/grafana/loki/pull/1415) **cyriltovena**: Add Joe as member of the team.

# 1.2.0 (2019-12-09)

One week has passed since the last Loki release, and it's time for a new one!

## Notable Changes

We have continued our work making our API Prometheus-compatible. The key
changes centered around API compatibility are:

* [1370](https://github.com/grafana/loki/pull/1370) **slim-bean**: Change `/loki/api/v1/label` to `loki/api/v1/labels`
* [1381](https://github.com/grafana/loki/pull/1381) **owen-d**: application/x-www-form-urlencoded support

Meanwhile, @pstibrany has done great work ensuring that Loki handles hash
collisions properly:

* [1247](https://github.com/grafana/loki/pull/1247) **pstibrany**: pkg/ingester: handle labels mapping to the same fast fingerprint.

## Other Changes

:heart: All PR's are important to us, thanks everyone for continuing to help support and improve Loki! :heart:

### Features

* [1372](https://github.com/grafana/loki/pull/1372) **cyriltovena**: Let Loki start when using the debug image.
* [1300](https://github.com/grafana/loki/pull/1300) **pstibrany**: pkg/ingester: check that ingester is in LEAVING state when transferring chunks and claiming tokens. Required when using memberlist client.

### Bug Fixes/Improvements

* [1376](https://github.com/grafana/loki/pull/1376) **jstaffans**: Fluentd: guard against nil values when sanitizing labels
* [1371](https://github.com/grafana/loki/pull/1371) **cyriltovena**: Logql benchmark and performance improvement.
* [1363](https://github.com/grafana/loki/pull/1363) **cyriltovena**: Fixes fluentd new push path API.
* [1353](https://github.com/grafana/loki/pull/1353) **pstibrany**: docs: Fix grpc_listen_host and http_listen_host.
* [1350](https://github.com/grafana/loki/pull/1350) **Eraac**: documentation: iam requirement for autoscaling

# 1.1.0 (2019-12-04)

It's been a busy 2 weeks since the 1.0.0 release and quite a few important PR's have been merged to Loki.

The most significant:

* [1322](https://github.com/grafana/loki/pull/1322) **rfratto**: Fix v1 label API to be Prometheus-compatible

Some might call this a **breaking change**, we are instead calling it a bug fix as our goal was to be prometheus compatible and we were not :smiley:

**But please be aware if you are using the `/loki/api/v1/label` or `/loki/api/v1/label/<name>/values` the JSON result will be different in 1.1.0**

Old result:
```json
{
  "values": [
    "label1",
    "label2",
    "labeln"
  ]
}
```
New result:

```json
{
  "status": "success",
  "data": [
    "label1",
    "label2",
    "labeln"
  ]
}
```

**ALSO IMPORTANT**

* [1160](https://github.com/grafana/loki/pull/1160) **daixiang0**: replace gzip with zip

Binaries will now be zipped instead of gzipped as many people voiced their opinion that zip is likely to be installed on more systems by default.

**If you had existing automation to download and install binaries this will have to be updated to use zip instead of gzip**

## Notable Fixes and Improvements

* Broken version info in startup log message:

    [1095](https://github.com/grafana/loki/pull/1095) **pstibrany**: Makefile changes to allow easy builds with or without vendoring. Also fixes version bug for both cases.

* The hashing algorithm used to calculate the hash for a stream was creating hash collisions in some instances.
**Please Note** this is just one part of the fix and is only in Promtail, the second part for Loki can be tracked [in PR1247](https://github.com/grafana/loki/pull/1247) which didn't quite make the cut for 1.1.0 and will be in 1.2.0:

    [1254](https://github.com/grafana/loki/pull/1254) **pstibrany**: pkg/promtail/client: Handle fingerprint hash collisions

* Thank you @putrasattvika for finding and fixing an important bug where logs were some logs were missed in a query shortly after a flush!

    [1299](https://github.com/grafana/loki/pull/1299) **putrasattvika**: storage: fix missing logs with batched chunk iterator

* Thank you @danieldabate for helping to again improve our API to be more Prometheus compatible:

    [1355](https://github.com/grafana/loki/pull/1355) **danieldabate**: HTTP API: Support duration and float formats for step parameter

* LogQL will support duration formats that are not typically handled by Go like [1d] or [1w]

    [1357](https://github.com/grafana/loki/pull/1357) **cyriltovena**: Supports same duration format in LogQL as Prometheus


## Everything Else

:heart: All PR's are important to us, thanks everyone for continuing to help support and improve Loki! :heart:

* [1349](https://github.com/grafana/loki/pull/1349) **Eraac**: documentation: using parsable value in example
* [1343](https://github.com/grafana/loki/pull/1343) **dgzlopes**: doc(configuration): Fix duration format.
* [1342](https://github.com/grafana/loki/pull/1342) **whothey**: Makefile: add debug symbols to loki and promtail debug builds
* [1341](https://github.com/grafana/loki/pull/1341) **adamjohnson01**: Update loki helm chart to support service account annotations
* [1340](https://github.com/grafana/loki/pull/1340) **adamjohnson01**: Pull in cortex changes to support IAM roles for EKS
* [1339](https://github.com/grafana/loki/pull/1339) **cyriltovena**: Update gem version.
* [1333](https://github.com/grafana/loki/pull/1333) **daixiang0**: fix broken link
* [1328](https://github.com/grafana/loki/pull/1328) **cyriltovena**: Fixes linter warning from the yacc file.
* [1326](https://github.com/grafana/loki/pull/1326) **dawidmalina**: Wrong api endpoint in fluent-plugin-grafana-loki
* [1320](https://github.com/grafana/loki/pull/1320) **roidelapluie**: Metrics: use Namespace everywhere when declaring metrics
* [1318](https://github.com/grafana/loki/pull/1318) **roidelapluie**: Use tenant as label name for discarded_samples metrics
* [1317](https://github.com/grafana/loki/pull/1317) **roidelapluie**: Expose discarded bytes metric
* [1316](https://github.com/grafana/loki/pull/1316) **slim-bean**: Removing old file needed for dep (no longer needed)
* [1312](https://github.com/grafana/loki/pull/1312) **ekeih**: Docs: Add missing ) in LogQL example
* [1311](https://github.com/grafana/loki/pull/1311) **pstibrany**: Include positions filename in the error when YAML unmarshal fails.
* [1310](https://github.com/grafana/loki/pull/1310) **JensErat**: fluent-bit: sorted JSON and properly convert []byte to string
* [1304](https://github.com/grafana/loki/pull/1304) **pstibrany**: promtail: write positions to new file first, move to target location afterwards
* [1303](https://github.com/grafana/loki/pull/1303) **zhangjianweibj**: https://github.com/grafana/loki/issues/1302
* [1298](https://github.com/grafana/loki/pull/1298) **rfratto**: pkg/promtail: remove journal target forced path
* [1279](https://github.com/grafana/loki/pull/1279) **rfratto**: Fix loki_discarded_samples_total metric
* [1278](https://github.com/grafana/loki/pull/1278) **rfratto**: docs: update limits_config to new structure from #948
* [1276](https://github.com/grafana/loki/pull/1276) **roidelapluie**: Update fluentbit README.md based on my experience
* [1274](https://github.com/grafana/loki/pull/1274) **sh0rez**: chore(ci): drone-cli
* [1273](https://github.com/grafana/loki/pull/1273) **JensErat**: fluent-bit: tenant ID configuration
* [1266](https://github.com/grafana/loki/pull/1266) **polar3130**: add description about tenant stage
* [1262](https://github.com/grafana/loki/pull/1262) **Eraac**: documentation: iam requirement for autoscaling
* [1261](https://github.com/grafana/loki/pull/1261) **rfratto**: Document systemd journal scraping
* [1249](https://github.com/grafana/loki/pull/1249) **cyriltovena**: Move to jsoniter instead of default json package
* [1223](https://github.com/grafana/loki/pull/1223) **jgehrcke**: authentication.md: replace "user" with "tenant"
* [1204](https://github.com/grafana/loki/pull/1204) **allanhung**: fluent-bit-plugin: Auto add Kubernetes labels to Loki labels



# 1.0.0 (2019-11-19)

:tada: Nearly a year since Loki was announced at KubeCon in Seattle 2018 we are very excited to announce the 1.0.0 release of Loki! :tada:

A lot has happened since the announcement, the project just recently passed 1000 commits by 138 contributors over 700+ PR's accumulating over 7700 GitHub stars!

Internally at Grafana Labs we have been using Loki to monitor all of our infrastructure and ingest around 1.5TB/10 billion log lines a day. Since the v0.2.0 release we have found Loki to be reliable and stable in our environments.

We are comfortable with the state of the project in our production environments and think it's time to promote Loki to a non-beta release to communicate to everyone that they should feel comfortable using Loki in their production environments too.

## API Stability

With the 1.0.0 release our intent is to try to follow Semver rules regarding stability with some aspects of Loki, focusing mainly on the operating experience of Loki as an application.  That is to say we are not planning any major changes to the HTTP API, and anything breaking would likely be accompanied by a major release with backwards compatibility support.

We are currently NOT planning on maintaining Go API stability with this release, if you are importing Loki as a library you should be prepared for any kind of change, including breaking, even in minor or bugfix releases.

Loki is still a young and active project and there might be some breaking config changes in non-major releases, rest assured this will be clearly communicated and backwards or overlapping compatibility will be provided if possible.

## Changes

There were not as many changes in this release as the last, mainly we wanted to make sure Loki was mostly stable before 1.0.0.  The most notable change is the inclusion of the V11 schema in PR's [1201](https://github.com/grafana/loki/pull/1201) and [1280](https://github.com/grafana/loki/pull/1280).  The V11 schema adds some more data to the index to improve label queries over large amounts of time and series.  Currently we have not updated the Helm or Ksonnet to use the new schema, this will come soon with more details on how it works.

The full list of changes:

* [1280](https://github.com/grafana/loki/pull/1280) **owen-d**: Fix duplicate labels (update cortex)
* [1260](https://github.com/grafana/loki/pull/1260) **rfratto**: pkg/loki: unmarshal module name from YAML
* [1257](https://github.com/grafana/loki/pull/1257) **rfratto**: helm: update default terminationGracePeriodSeconds to 4800
* [1251](https://github.com/grafana/loki/pull/1251) **obitech**: docs: Fix promtail releases download link
* [1248](https://github.com/grafana/loki/pull/1248) **rfratto**: docs: slightly modify language in community Loki packages section
* [1242](https://github.com/grafana/loki/pull/1242) **tarokkk**: fluentd: Suppress unread configuration warning
* [1239](https://github.com/grafana/loki/pull/1239) **pracucci**: Move ReservedLabelTenantID out from a dedicated file
* [1238](https://github.com/grafana/loki/pull/1238) **oke-py**: helm: loki-stack supports k8s 1.16
* [1237](https://github.com/grafana/loki/pull/1237) **joe-elliott**: Rollback google.golang.org/api to 0.8.0
* [1235](https://github.com/grafana/loki/pull/1235) **woodsaj**: ci: update triggers to use new deployment_tools location
* [1234](https://github.com/grafana/loki/pull/1234) **rfratto**: Standardize schema used in `match` stage
* [1233](https://github.com/grafana/loki/pull/1233) **wapmorgan**: Update docker-driver Dockerfile: add tzdb
* [1232](https://github.com/grafana/loki/pull/1232) **rfratto**: Fix drone deploy job
* [1231](https://github.com/grafana/loki/pull/1231) **joe-elliott**: Removed references to Loki free tier
* [1226](https://github.com/grafana/loki/pull/1226) **clickyotomy**: Update dependencies to use weaveworks/common upstream
* [1221](https://github.com/grafana/loki/pull/1221) **slim-bean**: use regex label matcher to not alert on any tail route latencies
* [1219](https://github.com/grafana/loki/pull/1219) **MightySCollins**: docs: Updated Kubernetes docs links in Helm charts
* [1218](https://github.com/grafana/loki/pull/1218) **slim-bean**: update dashboards to include the new /loki/api/v1/* endpoints
* [1217](https://github.com/grafana/loki/pull/1217) **slim-bean**: sum the bad words by name and level
* [1216](https://github.com/grafana/loki/pull/1216) **joe-elliott**: Remove rules that reference no longer existing metrics
* [1215](https://github.com/grafana/loki/pull/1215) **Eraac**: typo url
* [1214](https://github.com/grafana/loki/pull/1214) **takanabe**: Correct wrong document paths about querying
* [1213](https://github.com/grafana/loki/pull/1213) **slim-bean**: Fix docker latest and master tags
* [1212](https://github.com/grafana/loki/pull/1212) **joe-elliott**: Update loki operational
* [1206](https://github.com/grafana/loki/pull/1206) **sandlis**: ksonnet: fix replication always set to 3 in ksonnet
* [1203](https://github.com/grafana/loki/pull/1203) **joe-elliott**: Chunk iterator performance improvement
* [1202](https://github.com/grafana/loki/pull/1202) **beorn7**: Simplify regexp's
* [1201](https://github.com/grafana/loki/pull/1201) **cyriltovena**: Update cortex to bring v11 schema
* [1189](https://github.com/grafana/loki/pull/1189) **putrasattvika**: fluent-plugin: Add client certificate verification
* [1186](https://github.com/grafana/loki/pull/1186) **tarokkk**: fluentd: Refactor label_keys and and add extract_kubernetes_labels configuration

# 0.4.0 (2019-10-24)

A **huge** thanks to the **36 contributors** who submitted **148 PR's** since 0.3.0!

## Notable Changes

* With PR [654](https://github.com/grafana/loki/pull/654) @cyriltovena added a really exciting new capability to Loki, a Prometheus compatible API with support for running metric style queries against your logs! [Take a look at how to write metric queries for logs](https://github.com/grafana/loki/blob/master/docs/logql.md#counting-logs)
    > PLEASE NOTE: To use metric style queries in the current Grafana release 6.4.x you will need to add Loki as a Prometheus datasource in addition to having it as a Log datasource and you will have to select the correct source for querying logs vs metrics, coming soon Grafana will support both logs and metric queries directly to the Loki datasource!
* PR [1022](https://github.com/grafana/loki/pull/1022) (and a few others) @joe-elliott added a new set of HTTP endpoints in conjunction with the work @cyriltovena to create a Prometheus compatible API as well as improve how labels/timestamps are handled
    > IMPORTANT: The new `/api/v1/*` endpoints contain breaking changes on the query paths (push path is unchanged) Eventually the `/api/prom/*` endpoints will be removed
* PR [847](https://github.com/grafana/loki/pull/847) owes a big thanks to @cosmo0920 for contributing his Fluent Bit go plugin, now loki has Fluent Bit plugin support!!

* PR [982](https://github.com/grafana/loki/pull/982) was a couple weeks of painstaking work by @rfratto for a much needed improvement to Loki's docs! [Check them out!](https://github.com/grafana/loki/tree/master/docs)

* PR [980](https://github.com/grafana/loki/pull/980) by @sh0rez improved how flags and config file's are loaded to honor a more traditional order of precedence:
    1. Defaults
    2. Config file
    3. User-supplied flag values (command line arguments)
    > PLEASE NOTE: This is potentially a breaking change if you were passing command line arguments that also existed in a config file in which case the order they are given priority now has changed!

* PR [1062](https://github.com/grafana/loki/pull/1062) and [1089](https://github.com/grafana/loki/pull/1089) have moved Loki from Dep to Go Modules and to Go 1.13


## Loki

### Features/Improvements/Changes

* **Loki** [1171](https://github.com/grafana/loki/pull/1171) **cyriltovena**: Moves request parsing into the loghttp package
* **Loki** [1145](https://github.com/grafana/loki/pull/1145) **joe-elliott**: Update `/loki/api/v1/push` to use the v1 json format
* **Loki** [1128](https://github.com/grafana/loki/pull/1128) **sandlis**: bigtable-backup: list backups just before starting deletion of wanted backups
* **Loki** [1100](https://github.com/grafana/loki/pull/1100) **sandlis**: logging: removed some noise in logs from live-tailing
* **Loki/build** [1089](https://github.com/grafana/loki/pull/1089) **joe-elliott**: Go 1.13
* **Loki** [1088](https://github.com/grafana/loki/pull/1088) **pstibrany**: Updated cortex to latest master.
* **Loki** [1085](https://github.com/grafana/loki/pull/1085) **pracucci**: Do not retry chunks transferring on shutdown in the local dev env
* **Loki** [1084](https://github.com/grafana/loki/pull/1084) **pracucci**: Skip ingester tailer filtering if no filter is set
* **Loki/build**[1062](https://github.com/grafana/loki/pull/1062) **joe-elliott**: dep => go mod
* **Loki** [1049](https://github.com/grafana/loki/pull/1049) **joe-elliott**: Update loki push path
* **Loki** [1044](https://github.com/grafana/loki/pull/1044) **joe-elliott**: Fixed broken logql request filtering
* **Loki/tools** [1043](https://github.com/grafana/loki/pull/1043) **sandlis**: bigtable-backup: use latest bigtable backup docker image with fix for list backups
* **Loki** [1030](https://github.com/grafana/loki/pull/1030) **polar3130**: fix typo in error messages
* **Loki/tools** [1028](https://github.com/grafana/loki/pull/1028) **sandlis**: bigtable-backup: verify backups to work on latest list of backups
* **Loki** [1022](https://github.com/grafana/loki/pull/1022) **joe-elliott**: Loki HTTP/JSON Model Layer
* **Loki** [1016](https://github.com/grafana/loki/pull/1016) **slim-bean**: Revert "Updated stream json objects to be more parse friendly (#1010)"
* **Loki** [1010](https://github.com/grafana/loki/pull/1010) **joe-elliott**: Updated stream json objects to be more parse friendly
* **Loki** [1009](https://github.com/grafana/loki/pull/1009) **cyriltovena**: Make Loki HTTP API more compatible with Prometheus
* **Loki** [1008](https://github.com/grafana/loki/pull/1008) **wardbekker**: Improved Ingester out-of-order error for faster troubleshooting
* **Loki** [1001](https://github.com/grafana/loki/pull/1001) **slim-bean**: Update new API paths
* **Loki** [998](https://github.com/grafana/loki/pull/998) **sandlis**: Change unit of duration params to hours to align it with duration config at other places in Loki
* **Loki** [980](https://github.com/grafana/loki/pull/980) **sh0rez**: feat: configuration source precedence
* **Loki** [948](https://github.com/grafana/loki/pull/948) **sandlis**: limits: limits implementation for loki
* **Loki** [947](https://github.com/grafana/loki/pull/947) **sandlis**: added a variable for storing periodic table duration as an int to be …
* **Loki** [938](https://github.com/grafana/loki/pull/938) **sandlis**: vendoring: update cortex to latest master
* **Loki/tools** [930](https://github.com/grafana/loki/pull/930) **sandlis**: fix incrementing of bigtable_backup_job_backups_created metric
* **Loki/tools** [920](https://github.com/grafana/loki/pull/920) **sandlis**: bigtable-backup tool fix
* **Loki/tools** [895](https://github.com/grafana/loki/pull/895) **sandlis**: bigtable-backup-tool: Improvements
* **Loki** [755](https://github.com/grafana/loki/pull/755) **sandlis**: Use grpc client config from cortex for Ingester to get more control
* **Loki** [654](https://github.com/grafana/loki/pull/654) **cyriltovena**: LogQL: Vector and Range Vector Aggregation.

### Bug Fixes
* **Loki** [1114](https://github.com/grafana/loki/pull/1114) **rfratto**: pkg/ingester: prevent shutdowns from processing during joining handoff
* **Loki** [1097](https://github.com/grafana/loki/pull/1097) **joe-elliott**: Reverted cloud.google.com/go to 0.44.1
* **Loki** [986](https://github.com/grafana/loki/pull/986) **pracucci**: Fix panic in tailer due to race condition between send() and close()
* **Loki** [975](https://github.com/grafana/loki/pull/975) **sh0rez**: fix(distributor): parseError BadRequest
* **Loki** [944](https://github.com/grafana/loki/pull/944) **rfratto**: pkg/querier: fix concurrent access to querier tail clients

## Promtail

### Features/Improvements/Changes

* **Promtail/pipeline** [1179](https://github.com/grafana/loki/pull/1179) **pracucci**: promtail: fix handling of JMESPath expression returning nil while parsing JSON
* **Promtail/pipeline** [1123](https://github.com/grafana/loki/pull/1123) **pracucci**: promtail: added action_on_failure support to timestamp stage
* **Promtail/pipeline** [1122](https://github.com/grafana/loki/pull/1122) **pracucci**: promtail: initialize extracted map with initial labels
* **Promtail/pipeline** [1112](https://github.com/grafana/loki/pull/1112) **cyriltovena**: Add logql filter to match stages and drop capability
* **Promtail/journal** [1109](https://github.com/grafana/loki/pull/1109) **rfratto**: Clarify journal warning
* **Promtail** [1083](https://github.com/grafana/loki/pull/1083) **pracucci**: Increased promtail's backoff settings in prod and improved doc
* **Promtail** [1026](https://github.com/grafana/loki/pull/1026) **erwinvaneyk**: promtail: fix externalURL and path prefix issues
* **Promtail** [976](https://github.com/grafana/loki/pull/976) **slim-bean**: Wrap debug log statements in conditionals to save allocations
* **Promtail** [973](https://github.com/grafana/loki/pull/973) **ctrox**: tests: Set default value for BatchWait as ticker does not accept 0
* **Promtail** [969](https://github.com/grafana/loki/pull/969) **ctrox**: promtail: Use ticker instead of timer for batch wait
* **Promtail** [952](https://github.com/grafana/loki/pull/952) **pracucci**: promtail: add metrics on sent and dropped log entries
* **Promtail** [934](https://github.com/grafana/loki/pull/934) **pracucci**: promtail: do not send the last batch - to ingester - if empty
* **Promtail** [921](https://github.com/grafana/loki/pull/921) **rfratto**: promtail: add "max_age" field to configure cutoff for journal reading
* **Promtail** [883](https://github.com/grafana/loki/pull/883) **adityacs**: Add pipeline unit testing to promtail

### Bugfixes

* **Promtail** [1194](https://github.com/grafana/loki/pull/1194) **slim-bean**: Improve how we record file size metric to avoid a race in our file lagging alert
* **Promtail/journal** [1072](https://github.com/grafana/loki/pull/1072) **rfratto**: build: enable journal in promtail linux release build

## Docs

* **Docs** [1176](https://github.com/grafana/loki/pull/1176) **rfratto**: docs: add example and documentation about using JMESPath literals
* **Docs** [1139](https://github.com/grafana/loki/pull/1139) **joe-elliott**: Moved client docs and add serilog example
* **Docs** [1132](https://github.com/grafana/loki/pull/1132) **kailwallin**: FixedTypo.Update README.md
* **Docs** [1130](https://github.com/grafana/loki/pull/1130) **pracucci**: docs: fix Promtail / Loki capitalization
* **Docs** [1129](https://github.com/grafana/loki/pull/1129) **pracucci**: docs: clarified the relation between retention period and table period
* **Docs** [1124](https://github.com/grafana/loki/pull/1124) **geowa4**: Client recommendations documentation tweaks
* **Docs** [1106](https://github.com/grafana/loki/pull/1106) **cyriltovena**: Add fluent-bit missing link in the main documentation page.
* **Docs** [1099](https://github.com/grafana/loki/pull/1099) **pracucci**: docs: improve table manager documentation
* **Docs** [1094](https://github.com/grafana/loki/pull/1094) **rfratto**: docs: update stages README with the docker and cri stages
* **Docs** [1091](https://github.com/grafana/loki/pull/1091) **daixiang0**: docs(stage): add docker and cri
* **Docs** [1077](https://github.com/grafana/loki/pull/1077) **daixiang0**: doc(fluent-bit): add missing namespace
* **Docs** [1073](https://github.com/grafana/loki/pull/1073) **flouthoc**: Re Fix Docs: PR https://github.com/grafana/loki/pull/1053 got erased due to force push.
* **Docs** [1069](https://github.com/grafana/loki/pull/1069) **daixiang0**: doc: unify GOPATH
* **Docs** [1068](https://github.com/grafana/loki/pull/1068) **daixiang0**: doc: skip jb init when using Tanka
* **Docs** [1067](https://github.com/grafana/loki/pull/1067) **rfratto**: Fix broken links to docs in README.md
* **Docs** [1064](https://github.com/grafana/loki/pull/1064) **jonaskello**: Fix spelling of HTTP header
* **Docs** [1063](https://github.com/grafana/loki/pull/1063) **rfratto**: docs: fix deprecated warning in api.md
* **Docs** [1060](https://github.com/grafana/loki/pull/1060) **rfratto**: Add Drone CI badge to README.md
* **Docs** [1053](https://github.com/grafana/loki/pull/1053) **flouthoc**: Fix Docs: Change Imagepull policy to IfNotpresent / Add loki-canary b…
* **Docs** [1048](https://github.com/grafana/loki/pull/1048) **wassan128**: Loki: Fix README link
* **Docs** [1042](https://github.com/grafana/loki/pull/1042) **daixiang0**: doc(ksonnet): include ksonnet-lib
* **Docs** [1039](https://github.com/grafana/loki/pull/1039) **sh0rez**: doc(production): replace ksonnet with Tanka
* **Docs** [1036](https://github.com/grafana/loki/pull/1036) **sh0rez**: feat: -version flag
* **Docs** [1025](https://github.com/grafana/loki/pull/1025) **oddlittlebird**: Update CONTRIBUTING.md
* **Docs** [1024](https://github.com/grafana/loki/pull/1024) **oddlittlebird**: Update README.md
* **Docs** [1014](https://github.com/grafana/loki/pull/1014) **polar3130**: Fix a link to correct doc and fix a typo
* **Docs** [1006](https://github.com/grafana/loki/pull/1006) **slim-bean**: fixing lots of broken links and a few typos
* **Docs** [1005](https://github.com/grafana/loki/pull/1005) **SmilingNavern**: Fix links to correct doc
* **Docs** [1004](https://github.com/grafana/loki/pull/1004) **rfratto**: docs: fix example with pulling systemd logs
* **Docs** [1003](https://github.com/grafana/loki/pull/1003) **oddlittlebird**: Loki: Update README.md
* **Docs** [984](https://github.com/grafana/loki/pull/984) **tomgs**: Changing "Usage" link in main readme after docs change
* **Docs** [983](https://github.com/grafana/loki/pull/983) **daixiang0**: update positions.yaml location reference
* **Docs** [982](https://github.com/grafana/loki/pull/982) **rfratto**: Documentation Rewrite
* **Docs** [961](https://github.com/grafana/loki/pull/961) **worr**: doc: Add permissions that IAM roles for Loki need
* **Docs** [933](https://github.com/grafana/loki/pull/933) **pracucci**: doc: move promtail doc into dedicated subfolder
* **Docs** [924](https://github.com/grafana/loki/pull/924) **pracucci**: doc: promtail known failure modes
* **Docs** [910](https://github.com/grafana/loki/pull/910) **slim-bean**: docs(build): Update docs around releasing and fix bug in version updating script
* **Docs** [850](https://github.com/grafana/loki/pull/850) **sh0rez**: docs: general documentation rework

## Build

* **Build** [1157](https://github.com/grafana/loki/pull/1157) **daixiang0**: Update golint
* **Build** [1133](https://github.com/grafana/loki/pull/1133) **daixiang0**: bump up golangci to 1.20
* **Build** [1121](https://github.com/grafana/loki/pull/1121) **pracucci**: Publish loki-canary binaries on release
* **Build** [1054](https://github.com/grafana/loki/pull/1054) **pstibrany**: Fix dep check warnings by running dep ensure
* **Build/release** [1018](https://github.com/grafana/loki/pull/1018) **slim-bean**: updating the image version for loki-canary and adding the version increment to the release_prepare script
* **Build/CI** [997](https://github.com/grafana/loki/pull/997) **slim-bean**: full circle
* **Build/CI** [996](https://github.com/grafana/loki/pull/996) **rfratto**: ci/drone: fix deploy command by escaping double quotes in JSON body
* **Build/CI** [995](https://github.com/grafana/loki/pull/995) **slim-bean**: use the loki-build-image for calling circle
* **Build/CI** [994](https://github.com/grafana/loki/pull/994) **slim-bean**: Also need bash for the deploy step from drone
* **Build/CI** [993](https://github.com/grafana/loki/pull/993) **slim-bean**: Add make to the alpine image used for calling the circle deploy task from drone.
* **Build/CI** [992](https://github.com/grafana/loki/pull/992) **sh0rez**: chore(packaging): fix GOPATH being overwritten
* **Build/CI** [991](https://github.com/grafana/loki/pull/991) **sh0rez**: chore(packaging): deploy from drone
* **Build/CI** [990](https://github.com/grafana/loki/pull/990) **sh0rez**: chore(ci/cd): breaking the circle
* **Build** [989](https://github.com/grafana/loki/pull/989) **sh0rez**: chore(packaging): simplify tagging
* **Build** [981](https://github.com/grafana/loki/pull/981) **sh0rez**: chore(packaging): loki windows/amd64
* **Build** [958](https://github.com/grafana/loki/pull/958) **daixiang0**: sync release pkgs name with release note
* **Build/CI** [914](https://github.com/grafana/loki/pull/914) **rfratto**: ci: update apt-get before installing deps for rootless step
* **Build** [911](https://github.com/grafana/loki/pull/911) **daixiang0**: optimize image tag script

## Deployment

* **Ksonnet** [1023](https://github.com/grafana/loki/pull/1023) **slim-bean**: make promtail daemonset name configurable
* **Ksonnet** [1021](https://github.com/grafana/loki/pull/1021) **rfratto**: ksonnet: update memcached and memcached-exporter images
* **Ksonnet** [1020](https://github.com/grafana/loki/pull/1020) **rfratto**: ksonnet: use consistent hashing in memcached client configs
* **Ksonnet** [1017](https://github.com/grafana/loki/pull/1017) **slim-bean**: make promtail configmap name configurable
* **Ksonnet** [946](https://github.com/grafana/loki/pull/946) **rfratto**: ksonnet: remove prefix from kvstore.consul settings in loki config
* **Ksonnet** [926](https://github.com/grafana/loki/pull/926) **slim-bean**: feat(promtail): Make cluster role configurable
<!-- -->
* **Helm** [1174](https://github.com/grafana/loki/pull/1174) **rally25rs**: loki-stack: Add release name to prometheus service name.
* **Helm** [1152](https://github.com/grafana/loki/pull/1152) **nicr9**: docs(helm): fix broken link to grafana datasource
* **Helm** [1134](https://github.com/grafana/loki/pull/1134) **minhdanh**: Helm chart: Allow additional scrape_configs to be added
* **Helm** [1111](https://github.com/grafana/loki/pull/1111) **ekarlso**: helm: Add support for passing arbitrary secrets
* **Helm** [1110](https://github.com/grafana/loki/pull/1110) **marcosnils**: Bump grafana image in loki helm chart
* **Helm** [1104](https://github.com/grafana/loki/pull/1104) **marcosnils**: <Examples>: Deploy prometheus from helm chart
* **Helm** [1058](https://github.com/grafana/loki/pull/1058) **polar3130**: Helm: Remove default value of storageClassName in loki/loki helm chart
* **Helm** [1056](https://github.com/grafana/loki/pull/1056) **polar3130**: Helm: Fix the reference error of loki/loki helm chart
* **Helm** [967](https://github.com/grafana/loki/pull/967) **makocchi-git**: helm chart: Add missing operator to promtail
* **Helm** [937](https://github.com/grafana/loki/pull/937) **minhdanh**: helm chart: Add support for additional labels and scrapeTimeout for serviceMonitors
* **Helm** [909](https://github.com/grafana/loki/pull/909) **angelbarrera92**: Feature: Add extra containers to loki helm chart
* **Helm** [855](https://github.com/grafana/loki/pull/855) **ikeeip**: set helm chart appVersion while release
* **Helm** [675](https://github.com/grafana/loki/pull/675) **cyriltovena**: Helm default ingester config

## Loki Canary

* **Loki-canary** [1137](https://github.com/grafana/loki/pull/1137) **slim-bean**: Add some additional logging to the canary on queries
* **Loki-canary** [1131](https://github.com/grafana/loki/pull/1131) **rfratto**: pkg/canary: use default HTTP client when reading from Loki

## Logcli

* **Logcli** [1168](https://github.com/grafana/loki/pull/1168) **sh0rez**: feat(cli): order flags by categories
* **Logcli** [1115](https://github.com/grafana/loki/pull/1115) **pracucci**: logcli: introduced QueryStringBuilder utility to clean up query string encoding
* **Logcli** [1103](https://github.com/grafana/loki/pull/1103) **pracucci**: logcli: added --step support to query command
* **Logcli** [987](https://github.com/grafana/loki/pull/987) **joe-elliott**: Logcli: Add Support for New Query Path

## Tooling

* **Dashboards** [1188](https://github.com/grafana/loki/pull/1188) **joe-elliott**: Adding Operational dashboards
* **Dashboards** [1143](https://github.com/grafana/loki/pull/1143) **joe-elliott**: Improved compression ratio histogram
* **Dashboards** [1126](https://github.com/grafana/loki/pull/1126) **joe-elliott**: Fix Loki Chunks Dashboard
* **Tools** [1108](https://github.com/grafana/loki/pull/1108) **joe-elliott**: Updated push path to current prod

## Plugins

* **DockerDriver** [972](https://github.com/grafana/loki/pull/972) **cyriltovena**: Add stream label to docker driver
* **DockerDriver** [971](https://github.com/grafana/loki/pull/971) **cyriltovena**: Allow to pass max-size and max-file to the docker driver
* **DockerDriver** [970](https://github.com/grafana/loki/pull/970) **mindfl**: docker-driver compose labels support
<!-- -->
* **Fluentd** [928](https://github.com/grafana/loki/pull/928) **candlerb**: fluent-plugin-grafana-loki: Escape double-quotes in labels, and suppress labels with value nil
<!-- -->
* **Fluent Bit** [1155](https://github.com/grafana/loki/pull/1155) **cyriltovena**: rollback fluent-bit push path until we release 0.4
* **Fluent Bit** [1096](https://github.com/grafana/loki/pull/1096) **JensErat**: fluent-bit: edge case tests
* **Fluent Bit** [847](https://github.com/grafana/loki/pull/847) **cosmo0920**: fluent-bit shared object go plugin

## Misc

Loki is now using a Bot to help keep issues and PR's pruned based on age/relevancy.  Please don't hesitate to comment on an issue or PR that you think was closed by the stale-bot which you think should remain open!!

* **Github** [965](https://github.com/grafana/loki/pull/965) **rfratto**: Change label used to keep issues from being marked as stale to keepalive
* **Github** [964](https://github.com/grafana/loki/pull/964) **rfratto**: Add probot-stale configuration to close stale issues.











# 0.3.0 (2019-08-16)

### Features/Enhancements


* **Loki** [877](https://github.com/grafana/loki/pull/877) **pracucci**: loki: Improve Tailer loop
* **Loki** [870](https://github.com/grafana/loki/pull/870) **sandlis**: bigtable-backup: update docker image for bigtable-backup tool
* **Loki** [862](https://github.com/grafana/loki/pull/862) **sandlis**: live-tailing: preload all the historic entries before query context is cancelled
* **Loki** [858](https://github.com/grafana/loki/pull/858) **pracucci**: loki: removed unused TestGZIPCompression
* **Loki** [854](https://github.com/grafana/loki/pull/854) **adityacs**: Readiness probe for querier
* **Loki** [851](https://github.com/grafana/loki/pull/851) **cyriltovena**: Add readiness probe to distributor deployment.
* **Loki** [894](https://github.com/grafana/loki/pull/894) **rfratto**: ksonnet: update ingester config to transfer chunks on rollout
<!-- -->
* **Build** [901](https://github.com/grafana/loki/pull/901) **sh0rez**: chore(packaging): set tag length to 7
* **Build** [900](https://github.com/grafana/loki/pull/900) **sh0rez**: chore(ci/cd): fix grafanasaur credentials and CircleCI image build
* **Build** [891](https://github.com/grafana/loki/pull/891) **sh0rez**: chore(ci/cd): build containers using drone.io
* **Build** [888](https://github.com/grafana/loki/pull/888) **rfratto**: Makefile: disable building promtail with systemd support on non-amd64 platforms
* **Build** [887](https://github.com/grafana/loki/pull/887) **slim-bean**: chore(packaging): Dockerfile make avoid containers
* **Build** [886](https://github.com/grafana/loki/pull/886) **sh0rez**: chore(packaging): wrong executable format
* **Build** [855](https://github.com/grafana/loki/pull/855) **ikeeip**: set helm chart appVersion while release
<!-- -->
* **Promtail** [856](https://github.com/grafana/loki/pull/856) **martinbaillie**: promtail: Add ServiceMonitor and headless Service
* **Promtail** [809](https://github.com/grafana/loki/pull/809) **rfratto**: Makefile: build promtail with CGO_ENABLED if GOHOSTOS=GOOS=linux
* **Promtail** [730](https://github.com/grafana/loki/pull/730) **rfratto**: promtail: Add systemd journal support

> 809, 730 NOTE: Systemd journal support is currently limited to amd64 images, arm support should come in the future when the transition to building the arm image and binaries is done natively via an arm container
<!-- -->
* **Docs** [896](https://github.com/grafana/loki/pull/896) **dalance**: docs: fix link format
* **Docs** [876](https://github.com/grafana/loki/pull/876) **BouchaaraAdil**: update Docs: update Retention section on Operations doc file
* **Docs** [864](https://github.com/grafana/loki/pull/864) **temal-**: docs: Replace old values in operations.md
* **Docs** [853](https://github.com/grafana/loki/pull/853) **cyriltovena**: Add governance documentation
<!-- -->
* **Deployment** [874](https://github.com/grafana/loki/pull/874) **slim-bean**: make our ksonnet a little more modular by parameterizing the chunk and index stores
* **Deployment** [857](https://github.com/grafana/loki/pull/857) **slim-bean**: Reorder relabeling rules to prevent pod label from overwriting config define labels

> 857 POSSIBLY BREAKING: If you relied on a custom pod label to overwrite one of the labels configured by the other sections of the scrape config: `job`, `namespace`, `instance`, `container_name` and/or `__path__`, this will no longer happen, the custom pod labels are now loaded first and will be overwritten by any of these listed labels.


### Fixes

* **Loki** [897](https://github.com/grafana/loki/pull/897) **pracucci**: Fix panic in tailer when an ingester is removed from the ring while tailing
* **Loki** [880](https://github.com/grafana/loki/pull/880) **cyriltovena**: fix a bug where nil line buffer would be put back
* **Loki** [859](https://github.com/grafana/loki/pull/859) **pracucci**: loki: Fixed out of order entries allowed in a chunk on edge case
<!-- -->
* **Promtail** [893](https://github.com/grafana/loki/pull/893) **rfratto**: pkg/promtail/positions: remove executable bit from positions file
<!-- -->
* **Deployment** [867](https://github.com/grafana/loki/pull/867) **slim-bean**: Update read dashboard to include only query and label query routes
* **Deployment** [865](https://github.com/grafana/loki/pull/865) **sandlis**: fix broken jsonnet for querier
<!-- -->
* **Canary** [889](https://github.com/grafana/loki/pull/889) **slim-bean**: fix(canary): Fix Flaky Tests
<!-- -->
* **Pipeline** [869](https://github.com/grafana/loki/pull/869) **jojohappy**: Pipeline: Fixed labels process test with same objects
<!-- -->
* **Logcli** [863](https://github.com/grafana/loki/pull/863) **adityacs**: Fix Nolabels parse metrics


# 0.2.0 (2019-08-02)

There were over 100 PR's merged since 0.1.0 was released, here's a highlight:

### Features / Enhancements

* **Loki**:  [521](https://github.com/grafana/loki/pull/521) Query label values and names are now fetched from the store.
* **Loki**:  [541](https://github.com/grafana/loki/pull/541) Improvements in live tailing of logs.
* **Loki**: [713](https://github.com/grafana/loki/pull/713) Storage memory improvement.
* **Loki**: [764](https://github.com/grafana/loki/pull/764) Tailing can fetch previous logs for context.
* **Loki**: [782](https://github.com/grafana/loki/pull/782) Performance improvement: Query storage by iterating through chunks in batches.
* **Loki**: [788](https://github.com/grafana/loki/pull/788) Querier timeouts.
* **Loki**: [794](https://github.com/grafana/loki/pull/794) Support ingester chunk transfer on shutdown.
* **Loki**: [729](https://github.com/grafana/loki/pull/729) Bigtable backup tool support.
<!-- -->
* **Pipeline**: [738](https://github.com/grafana/loki/pull/738) Added a template stage for manipulating label values.
* **Pipeline**: [732](https://github.com/grafana/loki/pull/732) Support for Unix timestamps.
* **Pipeline**: [760](https://github.com/grafana/loki/pull/760) Support timestamps without year.
<!-- -->
* **Helm**:  [641](https://github.com/grafana/loki/pull/641) Helm integration testing.
* **Helm**: [824](https://github.com/grafana/loki/pull/824) Add service monitor.
* **Helm**: [830](https://github.com/grafana/loki/pull/830) Customize namespace.
<!-- -->
* **Docker-Plugin**: [663](https://github.com/grafana/loki/pull/663) Created a Docker logging driver plugin.
<!-- -->
* **Fluent-Plugin**: [669](https://github.com/grafana/loki/pull/669) Ability to specify keys to remove.
* **Fluent-Plugin**: [709](https://github.com/grafana/loki/pull/709) Multi-worker support.
* **Fluent-Plugin**: [792](https://github.com/grafana/loki/pull/792) Add prometheus for metrics and update gems.
<!-- -->
* **Build**: [668](https://github.com/grafana/loki/pull/668),[762](https://github.com/grafana/loki/pull/762) Build multiple architecture containers.
<!-- -->
* **Loki-Canary**: [772](https://github.com/grafana/loki/pull/772) Moved into Loki project.

### Bugfixes

There were many fixes, here are a few of the most important:

* **Promtail**: [650](https://github.com/grafana/loki/pull/650) Build on windows.
* **Fluent-Plugin**: [667](https://github.com/grafana/loki/pull/667) Rename fluent plugin.
* **Docker-Plugin**: [813](https://github.com/grafana/loki/pull/813) Fix panic for newer docker version (18.09.7+).


# 0.1.0 (2019-06-03)

First (beta) Release!<|MERGE_RESOLUTION|>--- conflicted
+++ resolved
@@ -1,15 +1,14 @@
-<<<<<<< HEAD
 ## Master
 
 * [3446](https://github.com/grafana/loki/pull/3446) **pracucci, owen-d**: Remove deprecated config `querier.split-queries-by-day` in favor of `querier.split-queries-by-interval`
-=======
+
 ## 2.2.0 (2021/03/10)
 
 With over 200 PR's 2.2 includes significant features, performance improvements, and bug fixes!
 
 The most upvoted issue for Loki was closed in this release! [Issue 74](https://github.com/grafana/loki/issues/74) requesting support for handling multi-line logs in Promtail was implemented in [PR 3024](https://github.com/grafana/loki/pull/3024). Thanks @jeschkies!
 
-Other exciting news for Promtail, [PR 3246](https://github.com/grafana/loki/pull/3246) by @cyriltovena introduces support for reading Windows Events! 
+Other exciting news for Promtail, [PR 3246](https://github.com/grafana/loki/pull/3246) by @cyriltovena introduces support for reading Windows Events!
 
 Switching to Loki, @owen-d has added a write ahead log to Loki! [PR 2981](https://github.com/grafana/loki/pull/2981) was the first of many as we have spent the last several months using and abusing our write ahead logs to flush out any bugs!
 
@@ -21,7 +20,7 @@
 
 Thanks to everyone for another exciting Loki release!!
 
-Please read the [Upgrade Guide](https://github.com/grafana/loki/blob/master/docs/sources/upgrading/_index.md#220) before upgrading for a smooth experience. 
+Please read the [Upgrade Guide](https://github.com/grafana/loki/blob/master/docs/sources/upgrading/_index.md#220) before upgrading for a smooth experience.
 
 TL;DR Loki 2.2 changes the internal chunk format which limits what versions you can downgrade to, a bug in how many queries were allowed to be scheduled per tenant was fixed which might affect your `max_query_parallelism` and `max_outstanding_per_tenant` settings, and we fixed a mistake related `scrape_configs` which do not have a `pipeline_stages` defined. If you have any Promtail `scrape_configs` which do not specify `pipeline_stages` you should go read the upgrade notes!
 
@@ -268,7 +267,6 @@
 * Go Version:     1.15.3
 * Cortex Version: 7dac81171c665be071bd167becd1f55528a9db32
 
->>>>>>> 50470794
 
 ## 2.1.0 (2020/12/23)
 
